--- conflicted
+++ resolved
@@ -407,21 +407,11 @@
         {
             get
             {
-<<<<<<< HEAD
                 var currentMat = material;
                 GetComponents(_materialModifierBuf);
                 var count = _materialModifierBuf.Count;
                 for (var i = 0; i < count; i++)
                     currentMat = _materialModifierBuf[i].GetModifiedMaterial(currentMat);
-=======
-                var components = ListPool<IMaterialModifier>.Get();
-                GetComponents<IMaterialModifier>(components);
-
-                var currentMat = material;
-                for (var i = 0; i < components.Count; i++)
-                    currentMat = (components[i] as IMaterialModifier).GetModifiedMaterial(currentMat);
-                ListPool<IMaterialModifier>.Release(components);
->>>>>>> 37560427
                 return currentMat;
             }
         }
@@ -599,16 +589,8 @@
             {
                 return s_Mesh ??= new Mesh
                 {
-<<<<<<< HEAD
                     name = "Shared UI Mesh",
-                    hideFlags = HideFlags.HideAndDontSave
                 };
-=======
-                    s_Mesh = new Mesh();
-                    s_Mesh.name = "Shared UI Mesh";
-                }
-                return s_Mesh;
->>>>>>> 37560427
             }
         }
 
