--- conflicted
+++ resolved
@@ -570,13 +570,7 @@
 
         protected virtual void OnEnable()
         {
-<<<<<<< HEAD
-            if (m_HorizontalScrollbar)
-=======
-            base.OnEnable();
-
             if (m_Horizontal && m_HorizontalScrollbar)
->>>>>>> 390429e9
                 m_HorizontalScrollbar.onValueChanged.AddListener(SetHorizontalNormalizedPosition);
             if (m_Vertical && m_VerticalScrollbar)
                 m_VerticalScrollbar.onValueChanged.AddListener(SetVerticalNormalizedPosition);
