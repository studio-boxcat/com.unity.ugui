using System;
using System.Collections;
using UnityEngine.Events;
using UnityEngine.EventSystems;
using UnityEngine.Serialization;

namespace UnityEngine.UI
{
    /// <summary>
    /// Turn a simple label into a interactable input field.
    /// </summary>

    [AddComponentMenu("UI/Legacy/Input Field", 103)]
    public class InputField
        : Selectable,
        IUpdateSelectedHandler,
        IBeginDragHandler,
        IDragHandler,
        IEndDragHandler,
        IPointerClickHandler,
        ISubmitHandler,
        ICanvasElement,
        ILayoutElement
    {
        /// <summary>
        /// Setting the content type acts as a shortcut for setting a combination of InputType, CharacterValidation, LineType, and TouchScreenKeyboardType
        /// </summary>
        /// <remarks>
        /// The ContentType affects character validation, keyboard type used (on platforms with on-screen keyboards), whether the InputField accepts multiple lines, and whether the text is autocorrected (on platforms that offer input auto-correction) or is treated as a password where the characters are not shown directly.
        /// </remarks>
        public enum ContentType
        {
            /// <summary>
            /// Allows all input.
            /// </summary>
            Standard,

            /// <summary>
            /// Allows all input and performs auto-correction on platforms that support it.
            /// </summary>
            Autocorrected,
            /// <summary>
            /// Allow whole numbers (positive or negative).
            /// </summary>
            IntegerNumber,

            /// <summary>
            /// Allows decimal numbers (positive or negative).
            /// </summary>
            DecimalNumber,

            /// <summary>
            /// Allows letters A-Z, a-z and numbers 0-9.
            /// </summary>
            Alphanumeric,

            /// <summary>
            /// The InputField is used for typing in a name, and enforces capitalization of the first letter of each word. Note that the user can circumvent the first letter capitalization rules by deleting automatically-capitalized letters.
            /// </summary>
            Name,

            /// <summary>
            /// The input is used for typing in an email address.
            /// </summary>
            EmailAddress,

            /// <summary>
            /// Allows all input and hides the typed characters by showing them as asterisks characters.
            /// </summary>
            Password,

            /// <summary>
            /// Allows integer numbers and hides the typed characters by showing them as asterisks characters.
            /// </summary>
            Pin,

            /// <summary>
            /// Custom types that allows user-defined settings.
            /// </summary>
            Custom
        }

        /// <summary>
        /// Type of data expected by the input field mobile keyboard.
        /// </summary>
        public enum InputType
        {
            /// <summary>
            /// The standard mobile keyboard
            /// </summary>
            Standard,

            /// <summary>
            /// The mobile autocorrect keyboard.
            /// </summary>
            AutoCorrect,

            /// <summary>
            /// The mobile password keyboard.
            /// </summary>
            Password,
        }

        /// <summary>
        /// The type of characters that are allowed to be added to the string.
        /// </summary>
        /// <remarks>
        /// Note that the character validation does not validate the entire string as being valid or not. It only does validation on a per-character level, resulting in the typed character either being added to the string or not
        /// </remarks>
        public enum CharacterValidation
        {
            /// <summary>
            /// No validation. Any input is valid.
            /// </summary>
            None,

            /// <summary>
            /// Allow whole numbers (positive or negative).
            /// Characters 0-9 and - (dash / minus sign) are allowed. The dash is only allowed as the first character.
            /// </summary>
            Integer,
            /// <summary>
            /// Allows decimal numbers (positive or negative).
            /// </summary>
            /// <remarks>
            /// Characters 0-9, . (dot), and - (dash / minus sign) are allowed. The dash is only allowed as the first character. Only one dot in the string is allowed.
            /// </remarks>
            Decimal,

            /// <summary>
            /// Allows letters A-Z, a-z and numbers 0-9.
            /// </summary>
            Alphanumeric,

            /// <summary>
            /// Only allow names and enforces capitalization.
            /// </summary>
            /// <remarks>
            /// Allows letters, spaces, and ' (apostrophe). A character after a space is automatically made upper case. A character not after a space is automatically made lowercase. A character after an apostrophe can be either upper or lower case. Only one apostrophe in the string is allowed. More than one space in a row is not allowed.
            ///
            /// A characters is considered a letter if it is categorized as a Unicode letter, as implemented by the Char.Isletter method in .Net.
            /// </remarks>
            Name,

            /// <summary>
            /// Allows the characters that are allowed in an email address.
            /// </summary>
            /// <remarks>
            /// Allows characters A-Z, a.z, 0-9, @, . (dot), !, #, $, %, &amp;, ', *, +, -, /, =, ?, ^, _, `, {, |, }, and ~.
            ///
            /// Only one @ is allowed in the string and more than one dot in a row are not allowed. Note that the character validation does not validate the entire string as being a valid email address since it only does validation on a per-character level, resulting in the typed character either being added to the string or not.
            /// </remarks>
            EmailAddress
        }

        /// <summary>
        /// The LineType is used to describe the behavior of the InputField.
        /// </summary>
        public enum LineType
        {
            /// <summary>
            /// Only allows 1 line to be entered. Has horizontal scrolling and no word wrap. Pressing enter will submit the InputField.
            /// </summary>
            SingleLine,

            /// <summary>
            /// Is a multiline InputField with vertical scrolling and overflow. Pressing the return key will submit.
            /// </summary>
            MultiLineSubmit,

            /// <summary>
            /// Is a multiline InputField with vertical scrolling and overflow. Pressing the return key will insert a new line character.
            /// </summary>
            MultiLineNewline
        }

        public delegate char OnValidateInput(string text, int charIndex, char addedChar);

        [Serializable]
        /// <summary>
        ///   Unity Event with a inputfield as a param.
        /// </summary>
        public class SubmitEvent : UnityEvent<string> {}

        [Serializable]
        /// <summary>
        ///   Unity Event with a inputfield as a param.
        /// </summary>
        public class EndEditEvent : UnityEvent<string> {}

        [Serializable]
        /// <summary>
        /// The callback sent anytime the Inputfield is updated.
        /// </summary>
        public class OnChangeEvent : UnityEvent<string> {}

        protected TouchScreenKeyboard m_Keyboard;
        static private readonly char[] kSeparators = { ' ', '.', ',', '\t', '\r', '\n' };

        /// <summary>
        /// Text Text used to display the input's value.
        /// </summary>

        [SerializeField]
        [FormerlySerializedAs("text")]
        protected Text m_TextComponent;

        [SerializeField]
        protected Graphic m_Placeholder;

        [SerializeField]
        private ContentType m_ContentType = ContentType.Standard;

        [FormerlySerializedAs("inputType")]
        [SerializeField]
        private InputType m_InputType = InputType.Standard;

        [FormerlySerializedAs("asteriskChar")]
        [SerializeField]
        private char m_AsteriskChar = '*';

        [FormerlySerializedAs("keyboardType")]
        [SerializeField]
        private TouchScreenKeyboardType m_KeyboardType = TouchScreenKeyboardType.Default;

        [SerializeField]
        private LineType m_LineType = LineType.SingleLine;

        [FormerlySerializedAs("hideMobileInput")]
        [SerializeField]
        private bool m_HideMobileInput = false;

        [FormerlySerializedAs("validation")]
        [SerializeField]
        private CharacterValidation m_CharacterValidation = CharacterValidation.None;

        [FormerlySerializedAs("characterLimit")]
        [SerializeField]
        private int m_CharacterLimit = 0;

        [FormerlySerializedAs("onSubmit")]
        [FormerlySerializedAs("m_OnSubmit")]
        [FormerlySerializedAs("m_EndEdit")]
        [FormerlySerializedAs("m_OnEndEdit")]
        [SerializeField]
        private SubmitEvent m_OnSubmit = new SubmitEvent();

        [SerializeField]
        private EndEditEvent m_OnDidEndEdit = new EndEditEvent();

        [FormerlySerializedAs("onValueChange")]
        [FormerlySerializedAs("m_OnValueChange")]
        [SerializeField]
        private OnChangeEvent m_OnValueChanged = new OnChangeEvent();

        [FormerlySerializedAs("onValidateInput")]
        [SerializeField]
        private OnValidateInput m_OnValidateInput;

        [FormerlySerializedAs("selectionColor")]
        [SerializeField]
        private Color m_CaretColor = new Color(50f / 255f, 50f / 255f, 50f / 255f, 1f);

        [SerializeField]
        private bool m_CustomCaretColor = false;

        [SerializeField]
        private Color m_SelectionColor = new Color(168f / 255f, 206f / 255f, 255f / 255f, 192f / 255f);

        [SerializeField]
        [Multiline]
        [FormerlySerializedAs("mValue")]
        protected string m_Text = string.Empty;

        [SerializeField]
        [Range(0f, 4f)]
        private float m_CaretBlinkRate = 0.85f;

        [SerializeField]
        [Range(1, 5)]
        private int m_CaretWidth = 1;

        [SerializeField]
        private bool m_ReadOnly = false;

        [SerializeField]
        private bool m_ShouldActivateOnSelect = true;

        protected int m_CaretPosition = 0;
        protected int m_CaretSelectPosition = 0;
        private RectTransform caretRectTrans = null;
        private TextGenerator m_InputTextCache;
        private CanvasRenderer m_CachedInputRenderer;
        private bool m_PreventFontCallback = false;
        [NonSerialized] protected Mesh m_Mesh;
        private bool m_AllowInput = false;
        private bool m_ShouldActivateNextUpdate = false;
        private bool m_UpdateDrag = false;
        private bool m_DragPositionOutOfBounds = false;
        private const float kHScrollSpeed = 0.05f;
        private const float kVScrollSpeed = 0.10f;
        protected bool m_CaretVisible;
        private Coroutine m_BlinkCoroutine = null;
        private float m_BlinkStartTime = 0.0f;
        protected int m_DrawStart = 0;
        protected int m_DrawEnd = 0;
        private Coroutine m_DragCoroutine = null;
        private string m_OriginalText = "";
        private bool m_WasCanceled = false;
        private bool m_HasDoneFocusTransition = false;
        private WaitForSecondsRealtime m_WaitForSecondsRealtime;
        private bool m_TouchKeyboardAllowsInPlaceEditing = false;
        private bool m_IsCompositionActive = false;

        private BaseInput input
        {
            get
            {
                if (EventSystem.current && EventSystem.current.currentInputModule)
                    return EventSystem.current.currentInputModule.input;
                return null;
            }
        }

        private string compositionString
        {
            get { return input != null ? input.compositionString : Input.compositionString; }
        }

        // Doesn't include dot and @ on purpose! See usage for details.
        const string kEmailSpecialCharacters = "!#$%&'*+-/=?^_`{|}~";

        protected InputField()
        {
            EnforceTextHOverflow();
        }

        protected Mesh mesh
        {
            get
            {
                if (m_Mesh == null)
                    m_Mesh = new Mesh();
                return m_Mesh;
            }
        }

        protected TextGenerator cachedInputTextGenerator
        {
            get
            {
                if (m_InputTextCache == null)
                    m_InputTextCache = new TextGenerator();

                return m_InputTextCache;
            }
        }

        /// <summary>
        /// Should the mobile keyboard input be hidden. This allows for input to happen with a caret in the InputField instead of a OS input box above the keyboard.
        /// </summary>
        /// <example>
        /// <code>
        /// <![CDATA[
        /// using UnityEngine;
        /// using System.Collections;
        /// using UnityEngine.UI; // Required when Using UI elements.
        ///
        /// public class Example : MonoBehaviour
        /// {
        ///     public InputField mainInputField;
        ///
        ///     public void Start()
        ///     {
        ///         //This setting can be toggled in the inspector.
        ///         mainInputField.shouldHideMobileInput = true;
        ///     }
        /// }
        /// ]]>
        ///</code>
        /// </example>
        public bool shouldHideMobileInput
        {
            set
            {
                SetPropertyUtility.SetValue(ref m_HideMobileInput, value);
            }
            get
            {
                switch (Application.platform)
                {
                    case RuntimePlatform.Android:
                    case RuntimePlatform.IPhonePlayer:
                    case RuntimePlatform.tvOS:
                        return m_HideMobileInput;
                }

                return true;
            }
        }

        /// <summary>
        /// Should the inputfield be automatically activated upon selection.
        /// </summary>

        public virtual bool shouldActivateOnSelect
        {
            set
            {
                m_ShouldActivateOnSelect = value;
            }
            get
            {
                return m_ShouldActivateOnSelect && Application.platform != RuntimePlatform.tvOS;
            }
        }


        /// <summary>
        /// Input field's current text value. This is not necessarily the same as what is visible on screen.
        /// </summary>
        /// <remarks>
        /// Note that null is invalid value  for InputField.text.
        /// </remarks>
        /// <example>
        /// <code>
        /// <![CDATA[
        /// using UnityEngine;
        /// using System.Collections;
        /// using UnityEngine.UI; // Required when Using UI elements.
        ///
        /// public class Example : MonoBehaviour
        /// {
        ///     public InputField mainInputField;
        ///
        ///     public void Start()
        ///     {
        ///         mainInputField.text = "Enter Text Here...";
        ///     }
        /// }
        /// ]]>
        ///</code>
        /// </example>
        public string text
        {
            get
            {
                return m_Text;
            }
            set
            {
                SetText(value);
            }
        }

        /// <summary>
        /// Set the current text value of the Input field without invoking onValueChanged.
        /// </summary>
        /// <remarks>
        /// This is not necessarily the same as what is visible on screen.
        /// </remarks>
        public void SetTextWithoutNotify(string input)
        {
            SetText(input, false);
        }

        void SetText(string value, bool sendCallback = true)
        {
            if (this.text == value)
                return;
            if (value == null)
                value = "";
            value = value.Replace("\0", string.Empty); // remove embedded nulls
            if (m_LineType == LineType.SingleLine)
                value = value.Replace("\n", "").Replace("\t", "");

            // If we have an input validator, validate the input and apply the character limit at the same time.
            if (onValidateInput != null || characterValidation != CharacterValidation.None)
            {
                m_Text = "";
                OnValidateInput validatorMethod = onValidateInput ?? Validate;
                m_CaretPosition = m_CaretSelectPosition = value.Length;
                int charactersToCheck = characterLimit > 0 ? Math.Min(characterLimit, value.Length) : value.Length;
                for (int i = 0; i < charactersToCheck; ++i)
                {
                    char c = validatorMethod(m_Text, m_Text.Length, value[i]);
                    if (c != 0)
                        m_Text += c;
                }
            }
            else
            {
                m_Text = characterLimit > 0 && value.Length > characterLimit ? value.Substring(0, characterLimit) : value;
            }

#if UNITY_EDITOR
            if (!Application.isPlaying)
            {
                SendOnValueChangedAndUpdateLabel();
                return;
            }
#endif

            if (m_Keyboard != null)
                m_Keyboard.text = m_Text;

            if (m_CaretPosition > m_Text.Length)
                m_CaretPosition = m_CaretSelectPosition = m_Text.Length;
            else if (m_CaretSelectPosition > m_Text.Length)
                m_CaretSelectPosition = m_Text.Length;

            if (sendCallback)
                SendOnValueChanged();
            UpdateLabel();
        }

        /// <summary>
        /// Whether the InputField has focus and whether it is able to process events.
        /// </summary>
        /// <example>
        /// <code>
        /// <![CDATA[
        /// using UnityEngine;
        /// using System.Collections;
        /// using UnityEngine.UI; // Required when Using UI elements.
        ///
        /// public class Example : MonoBehaviour
        /// {
        ///     public GameObject mainInputField;
        ///
        ///     void Update()
        ///     {
        ///         //If the input field is focused, change its color to green.
        ///         if (mainInputField.GetComponent<InputField>().isFocused == true)
        ///         {
        ///             mainInputField.GetComponent<Image>().color = Color.green;
        ///         }
        ///     }
        /// }
        /// ]]>
        ///</code>
        /// </example>
        public bool isFocused
        {
            get { return m_AllowInput; }
        }

        /// <summary>
        /// The blinking rate of the input caret, defined as the number of times the blink cycle occurs per second.
        /// </summary>
        public float caretBlinkRate
        {
            get { return m_CaretBlinkRate; }
            set
            {
                if (SetPropertyUtility.SetValue(ref m_CaretBlinkRate, value))
                {
                    if (m_AllowInput)
                        SetCaretActive();
                }
            }
        }

        /// <summary>
        /// The width of the caret in pixels.
        /// </summary>
        public int caretWidth { get { return m_CaretWidth; } set { if (SetPropertyUtility.SetValue(ref m_CaretWidth, value)) MarkGeometryAsDirty(); } }

        /// <summary>
        /// The Text component that is going to be used to render the text to screen.
        /// </summary>
        public Text textComponent
        {
            get => m_TextComponent;
            set
            {
                if (SetPropertyUtility.SetClass(ref m_TextComponent, value))
                    EnforceTextHOverflow();
            }
        }

        /// <summary>
        /// This is an optional ‘empty’ graphic to show that the InputField text field is empty. Note that this ‘empty' graphic still displays even when the InputField is selected (that is; when there is focus on it).
        /// A placeholder graphic can be used to show subtle hints or make it more obvious that the control is an InputField.
        /// </summary>
        /// <remarks>
        /// If a Text component is used as the placeholder, it's recommended to make the placeholder text look different from the real text of the InputField so they are not easily confused. For example, the placeholder text might be a more subtle color or have lower alpha value.
        /// </remarks>
        public Graphic placeholder { get { return m_Placeholder; } set { SetPropertyUtility.SetClass(ref m_Placeholder, value); } }

        /// <summary>
        /// The custom caret color used if customCaretColor is set.
        /// </summary>
        public Color caretColor { get { return customCaretColor ? m_CaretColor : textComponent.color; } set { if (SetPropertyUtility.SetColor(ref m_CaretColor, value)) MarkGeometryAsDirty(); } }

        /// <summary>
        /// Should a custom caret color be used or should the textComponent.color be used.
        /// </summary>
        public bool customCaretColor { get { return m_CustomCaretColor; } set { if (m_CustomCaretColor != value) { m_CustomCaretColor = value; MarkGeometryAsDirty(); } } }

        /// <summary>
        /// The color of the highlight to show which characters are selected.
        /// </summary>
        /// <example>
        /// <code>
        /// <![CDATA[
        /// using UnityEngine;
        /// using System.Collections;
        /// using UnityEngine.UI; // Required when Using UI elements.
        ///
        /// public class Example : MonoBehaviour
        /// {
        ///     public InputField mainInputField;
        ///
        ///     // Changes the color of the highlight that shows what characters are selected.
        ///     void ChangeSelectionColor()
        ///     {
        ///         mainInputField.selectionColor = Color.red;
        ///     }
        /// }
        /// ]]>
        ///</code>
        /// </example>
        public Color selectionColor { get { return m_SelectionColor; } set { if (SetPropertyUtility.SetColor(ref m_SelectionColor, value)) MarkGeometryAsDirty(); } }

        /// <summary>
        /// The Unity Event to call when editing has ended
        /// </summary>
        /// <example>
        /// <code>
        /// <![CDATA[
        /// using UnityEngine;
        /// using System.Collections;
        /// using UnityEngine.UI; // Required when Using UI elements.
        ///
        /// public class Example : MonoBehaviour
        /// {
        ///     public InputField mainInputField;
        ///
        ///     // Checks if there is anything entered into the input field.
        ///     void LockInput(InputField input)
        ///     {
        ///         if (input.text.Length > 0)
        ///         {
        ///             Debug.Log("Text has been entered");
        ///         }
        ///         else if (input.text.Length == 0)
        ///         {
        ///             Debug.Log("Main Input Empty");
        ///         }
        ///     }
        ///
        ///     public void Start()
        ///     {
        ///         //Adds a listener that invokes the "LockInput" method when the player finishes editing the main input field.
        ///         //Passes the main input field into the method when "LockInput" is invoked
        ///         mainInputField.onEndEdit.AddListener(delegate {LockInput(mainInputField); });
        ///     }
        /// }
        /// ]]>
        ///</code>
        /// </example>
        public EndEditEvent onEndEdit { get { return m_OnDidEndEdit; } set { m_OnDidEndEdit = value; } }

        /// <summary>
        /// The Unity Event to call when editing has ended
        /// </summary>
        /// <example>
        /// <code>
        /// <![CDATA[
        /// using UnityEngine;
        /// using System.Collections;
        /// using UnityEngine.UI; // Required when Using UI elements.
        ///
        /// public class Example : MonoBehaviour
        /// {
        ///     public InputField mainInputField;
        ///
        ///     // Checks if there is anything entered into the input field.
        ///     void LockInput(InputField input)
        ///     {
        ///         if (input.text.Length > 0)
        ///         {
        ///             Debug.Log("Text has been entered");
        ///         }
        ///         else if (input.text.Length == 0)
        ///         {
        ///             Debug.Log("Main Input Empty");
        ///         }
        ///     }
        ///
        ///     public void Start()
        ///     {
        ///         //Adds a listener that invokes the "LockInput" method when the player finishes editing the main input field.
        ///         //Passes the main input field into the method when "LockInput" is invoked
        ///         mainInputField.onSubmit.AddListener(delegate {LockInput(mainInputField); });
        ///     }
        /// }
        /// ]]>
        ///</code>
        /// </example>
        public SubmitEvent onSubmit { get { return m_OnSubmit; } set { m_OnSubmit = value; } }

        [Obsolete("onValueChange has been renamed to onValueChanged")]
        public OnChangeEvent onValueChange { get { return onValueChanged; } set { onValueChanged = value; } }

        /// <summary>
        /// Accessor to the OnChangeEvent.
        /// </summary>
        /// <example>
        /// <code>
        /// <![CDATA[
        /// using UnityEngine;
        /// using System.Collections;
        /// using UnityEngine.UI; // Required when Using UI elements.
        ///
        /// public class Example : MonoBehaviour
        /// {
        ///     public InputField mainInputField;
        ///
        ///     public void Start()
        ///     {
        ///         //Adds a listener to the main input field and invokes a method when the value changes.
        ///         mainInputField.onValueChange.AddListener(delegate {ValueChangeCheck(); });
        ///     }
        ///
        ///     // Invoked when the value of the text field changes.
        ///     public void ValueChangeCheck()
        ///     {
        ///         Debug.Log("Value Changed");
        ///     }
        /// }
        /// ]]>
        ///</code>
        /// </example>
        public OnChangeEvent onValueChanged { get { return m_OnValueChanged; } set { m_OnValueChanged = value; } }

        /// <summary>
        /// The function to call to validate the input characters.
        /// </summary>
        /// <example>
        /// <code>
        /// <![CDATA[
        /// using UnityEngine;
        /// using System.Collections;
        /// using UnityEngine.UI; // Required when Using UI elements.
        ///
        /// public class Example : MonoBehaviour
        /// {
        ///     public InputField mainInputField;
        ///
        ///     public void Start()
        ///     {
        ///         // Sets the MyValidate method to invoke after the input field's default input validation invoke (default validation happens every time a character is entered into the text field.)
        ///         mainInputField.onValidateInput += delegate(string input, int charIndex, char addedChar) { return MyValidate(addedChar); };
        ///     }
        ///
        ///     private char MyValidate(char charToValidate)
        ///     {
        ///         //Checks if a dollar sign is entered....
        ///         if (charToValidate == '$')
        ///         {
        ///             // ... if it is change it to an empty character.
        ///             charToValidate = '\0';
        ///         }
        ///         return charToValidate;
        ///     }
        /// }
        /// ]]>
        ///</code>
        /// </example>
        public OnValidateInput onValidateInput { get { return m_OnValidateInput; } set { m_OnValidateInput = value; } }

        /// <summary>
        /// How many characters the input field is limited to. 0 = infinite.
        /// </summary>
        /// <example>
        /// <code>
        /// <![CDATA[
        /// using UnityEngine;
        /// using System.Collections;
        /// using UnityEngine.UI; // Required when Using UI elements.
        ///
        /// public class Example : MonoBehaviour
        /// {
        ///     public InputField mainInputField;
        ///     public string playerName;
        ///
        ///     void Start()
        ///     {
        ///         //Changes the character limit in the main input field.
        ///         mainInputField.characterLimit = playerName.Length;
        ///     }
        /// }
        /// ]]>
        ///</code>
        /// </example>
        public int characterLimit
        {
            get { return m_CharacterLimit; }
            set
            {
                if (SetPropertyUtility.SetValue(ref m_CharacterLimit, Math.Max(0, value)))
                {
                    UpdateLabel();
                    if (m_Keyboard != null)
                        m_Keyboard.characterLimit = value;
                }
            }
        }

        /// <summary>
        /// Specifies the type of the input text content.
        /// </summary>
        /// <remarks>
        /// The ContentType affects character validation, keyboard type used (on platforms with on-screen keyboards), whether the InputField accepts multiple lines, and whether the text is autocorrected (on platforms that offer input auto-correction) or is treated as a password where the characters are not shown directly.
        /// </remarks>
        /// <example>
        /// <code>
        /// <![CDATA[
        /// using UnityEngine;
        /// using System.Collections;
        /// using UnityEngine.UI; // Required when Using UI elements.
        ///
        /// public class Example : MonoBehaviour
        /// {
        ///     public InputField mainInputField;
        ///     public string playerName;
        ///
        ///     void Start()
        ///     {
        ///         //Changes the character limit in the main input field.
        ///         mainInputField.characterLimit = playerName.Length;
        ///     }
        /// }
        /// ]]>
        ///</code>
        /// </example>
        public ContentType contentType { get { return m_ContentType; } set { if (SetPropertyUtility.SetEnum(ref m_ContentType, value)) EnforceContentType(); } }

        /// <summary>
        /// The LineType used by the InputField.
        /// </summary>
        /// <example>
        /// <code>
        /// <![CDATA[
        /// using UnityEngine;
        /// using System.Collections;
        /// using UnityEngine.UI; // Required when Using UI elements.
        ///
        /// public class Example : MonoBehaviour
        /// {
        ///     public GameObject mainInputField;
        ///
        ///     //When you press a button, this method is called.
        ///     public void ChangeInputField(int type)
        ///     {
        ///         if (type == 0)
        ///         {
        ///             //Change the input field to "Single Line" line type.
        ///             mainInputField.GetComponent<InputField>().lineType = InputField.LineType.SingleLine;
        ///         }
        ///         else if (type == 1)
        ///         {
        ///             //Change the input field to "MultiLine Newline" line type.
        ///             mainInputField.GetComponent<InputField>().lineType = InputField.LineType.MultiLineNewline;
        ///         }
        ///         else if (type == 2)
        ///         {
        ///             //Change the input field to "MultiLine Submit" line type.
        ///             mainInputField.GetComponent<InputField>().lineType = InputField.LineType.MultiLineSubmit;
        ///         }
        ///     }
        /// }
        /// ]]>
        ///</code>
        /// </example>
        public LineType lineType
        {
            get { return m_LineType; }
            set
            {
                if (SetPropertyUtility.SetEnum(ref m_LineType, value))
                {
                    SetToCustomIfContentTypeIsNot(ContentType.Standard, ContentType.Autocorrected);
                    EnforceTextHOverflow();
                }
            }
        }

        /// <summary>
        /// The type of input expected. See InputField.InputType.
        /// </summary>
        public InputType inputType { get { return m_InputType; } set { if (SetPropertyUtility.SetEnum(ref m_InputType, value)) SetToCustom(); } }

        /// <summary>
        /// The TouchScreenKeyboard being used to edit the Input Field.
        /// </summary>
        public TouchScreenKeyboard touchScreenKeyboard { get { return m_Keyboard; } }

        /// <summary>
        /// They type of mobile keyboard that will be used.
        /// </summary>
        public TouchScreenKeyboardType keyboardType
        {
            get { return m_KeyboardType; }
            set
            {
                if (SetPropertyUtility.SetEnum(ref m_KeyboardType, value))
                    SetToCustom();
            }
        }

        /// <summary>
        /// The type of validation to perform on a character
        /// </summary>
        public CharacterValidation characterValidation { get { return m_CharacterValidation; } set { if (SetPropertyUtility.SetEnum(ref m_CharacterValidation, value)) SetToCustom(); } }

        /// <summary>
        /// Set the InputField to be read only.
        /// </summary>
        /// <remarks>
        /// Setting read only allows for highlighting of text without allowing modifications via keyboard.
        /// </remarks>
        public bool readOnly { get { return m_ReadOnly; } set { m_ReadOnly = value; } }

        /// <summary>
        /// If the input field supports multiple lines.
        /// </summary>
        /// <example>
        /// <code>
        /// <![CDATA[
        /// using UnityEngine;
        /// using System.Collections;
        /// using UnityEngine.UI; // Required when Using UI elements.
        ///
        /// public class Example : MonoBehaviour
        /// {
        ///     public InputField mainInputField;
        ///
        ///     public void Update()
        ///     {
        ///         //Check to see if the input field is set to allow multiple lines.
        ///         if (mainInputField.multiLine)
        ///         {
        ///             //Set the input field to only allow Single Lines, if it is currently set to allow Multiple lines.
        ///             mainInputField.lineType = InputField.LineType.SingleLine;
        ///             //Print to console
        ///             Debug.Log("The main input field is now set to allow single lines only!");
        ///         }
        ///     }
        /// }
        /// ]]>
        ///</code>
        /// </example>
        public bool multiLine { get { return m_LineType == LineType.MultiLineNewline || lineType == LineType.MultiLineSubmit; } }

        /// <summary>
        /// The character used to hide text in password field.
        /// </summary>
        /// <remarks>
        /// Not shown in the inspector.
        /// </remarks>
        /// <example>
        /// <code>
        /// <![CDATA[
        /// using UnityEngine;
        /// using System.Collections;
        /// using UnityEngine.UI; // Required when Using UI elements.
        ///
        /// public class Example : MonoBehaviour
        /// {
        ///     public InputField mainInputField;
        ///
        ///     void Start()
        ///     {
        ///         // changes the password symbol. 0 = $, 1 = ! 2 = £ and so on.
        ///         mainInputField.asteriskChar = "$!£%&*"[0];
        ///     }
        /// }
        /// ]]>
        ///</code>
        /// </example>
        public char asteriskChar { get { return m_AsteriskChar; } set { if (SetPropertyUtility.SetValue(ref m_AsteriskChar, value)) UpdateLabel(); } }

        /// <summary>
        /// If the InputField was canceled and will revert back to the original text upon DeactivateInputField.
        /// </summary>
        public bool wasCanceled { get { return m_WasCanceled; } }

        /// <summary>
        /// Clamp a value (by reference) between 0 and the current text length.
        /// </summary>
        /// <param name="pos">The input position to be clampped</param>
        protected void ClampPos(ref int pos)
        {
            if (pos < 0) pos = 0;
            else if (pos > text.Length) pos = text.Length;
        }

        /// <summary>
        /// Current position of the cursor.
        /// Getters are public Setters are protected
        /// </summary>

        protected int caretPositionInternal { get { return m_CaretPosition + compositionString.Length; } set { m_CaretPosition = value; ClampPos(ref m_CaretPosition); } }
        protected int caretSelectPositionInternal { get { return m_CaretSelectPosition + compositionString.Length; } set { m_CaretSelectPosition = value; ClampPos(ref m_CaretSelectPosition); } }
        private bool hasSelection { get { return caretPositionInternal != caretSelectPositionInternal; } }

#if UNITY_EDITOR
        [System.ComponentModel.EditorBrowsable(System.ComponentModel.EditorBrowsableState.Never)]
        [Obsolete("caretSelectPosition has been deprecated. Use selectionFocusPosition instead (UnityUpgradable) -> selectionFocusPosition", true)]
        public int caretSelectPosition { get { return selectionFocusPosition; } protected set { selectionFocusPosition = value; } }
#endif

        /// <summary>
        /// Get: Returns the focus position as thats the position that moves around even during selection.
        /// Set: Set both the anchor and focus position such that a selection doesn't happen
        /// </summary>

        public int caretPosition
        {
            get { return m_CaretSelectPosition + compositionString.Length; }
            set { selectionAnchorPosition = value; selectionFocusPosition = value; }
        }

        /// <summary>
        /// The beginning point of the selection.
        /// </summary>
        /// <remarks>
        /// When making a selection with a mouse, the anchor is where in the document the mouse button is initially pressed.
        /// Get: Returns the beginning position of selection
        /// Set: If Input.compositionString is 0 set the fixed position.
        /// </remarks>
        public int selectionAnchorPosition
        {
            get { return m_CaretPosition + compositionString.Length; }
            set
            {
                if (compositionString.Length != 0)
                    return;

                m_CaretPosition = value;
                ClampPos(ref m_CaretPosition);
            }
        }

        /// <summary>
        /// The end point of the selection.
        /// </summary>
        /// <remarks>
        /// When making a selection with a mouse, the focus is where in the document the mouse button is released.
        /// Get: Returns the end position of selection
        /// Set: If Input.compositionString is 0 set the variable position.
        /// </remarks>
        public int selectionFocusPosition
        {
            get { return m_CaretSelectPosition + compositionString.Length; }
            set
            {
                if (compositionString.Length != 0)
                    return;

                m_CaretSelectPosition = value;
                ClampPos(ref m_CaretSelectPosition);
            }
        }

    #if UNITY_EDITOR
        // Remember: This is NOT related to text validation!
        // This is Unity's own OnValidate method which is invoked when changing values in the Inspector.
        private void OnValidate()
        {
            EnforceContentType();
            EnforceTextHOverflow();

            m_CharacterLimit = Math.Max(0, m_CharacterLimit);

            //This can be invoked before OnEnabled is called. So we shouldn't be accessing other objects, before OnEnable is called.
            if (!IsActive())
                return;

            // fix case 1040277
            ClampPos(ref m_CaretPosition);
            ClampPos(ref m_CaretSelectPosition);


            UpdateLabel();
            if (m_AllowInput)
                SetCaretActive();
        }

    #endif // if UNITY_EDITOR

        protected override void OnEnable()
        {
            base.OnEnable();
            if (m_Text == null)
                m_Text = string.Empty;
            m_DrawStart = 0;
            m_DrawEnd = m_Text.Length;

            // If we have a cached renderer then we had OnDisable called so just restore the material.
            if (m_CachedInputRenderer != null)
                m_CachedInputRenderer.SetMaterial(m_TextComponent.GetModifiedMaterial(Graphic.defaultGraphicMaterial), Texture2D.whiteTexture);

            if (m_TextComponent != null)
                UpdateLabel();
        }

        protected override void OnDisable()
        {
            // the coroutine will be terminated, so this will ensure it restarts when we are next activated
            m_BlinkCoroutine = null;

            DeactivateInputField();
            CanvasUpdateRegistry.UnRegisterCanvasElementForRebuild(this);

            // Clear needs to be called otherwise sync never happens as the object is disabled.
            if (m_CachedInputRenderer != null)
                m_CachedInputRenderer.Clear();

            if (m_Mesh != null)
                DestroyImmediate(m_Mesh);
            m_Mesh = null;

            base.OnDisable();
        }

        IEnumerator CaretBlink()
        {
            // Always ensure caret is initially visible since it can otherwise be confusing for a moment.
            m_CaretVisible = true;
            yield return null;

            while (isFocused && m_CaretBlinkRate > 0)
            {
                // the blink rate is expressed as a frequency
                float blinkPeriod = 1f / m_CaretBlinkRate;

                // the caret should be ON if we are in the first half of the blink period
                bool blinkState = (Time.unscaledTime - m_BlinkStartTime) % blinkPeriod < blinkPeriod / 2;
                if (m_CaretVisible != blinkState)
                {
                    m_CaretVisible = blinkState;
                    if (!hasSelection)
                        MarkGeometryAsDirty();
                }

                // Then wait again.
                yield return null;
            }
            m_BlinkCoroutine = null;
        }

        void SetCaretVisible()
        {
            if (!m_AllowInput)
                return;

            m_CaretVisible = true;
            m_BlinkStartTime = Time.unscaledTime;
            SetCaretActive();
        }

        // SetCaretActive will not set the caret immediately visible - it will wait for the next time to blink.
        // However, it will handle things correctly if the blink speed changed from zero to non-zero or non-zero to zero.
        void SetCaretActive()
        {
            if (!m_AllowInput)
                return;

            if (m_CaretBlinkRate > 0.0f)
            {
                if (m_BlinkCoroutine == null)
                    m_BlinkCoroutine = StartCoroutine(CaretBlink());
            }
            else
            {
                m_CaretVisible = true;
            }
        }

        /// <summary>
        /// Focus the input field initializing properties.
        /// </summary>
        /// <remarks>
        /// Handles what happens after a user selects an InputField. This is a protected property. To return the focus state use InputField.isFocused. To shift focus to another GameObject, use EventSystem.SetSelectedGameObject.
        /// A common use of this is allowing the user to type once focussed. Another way is outputting a message when the user clicks on a field(often seen when creating passwords).
        /// </remarks>
        /// <example>
        /// //Create an Input Field by going to __Create__>__UI__>__Input Field__. Attach this script to the Input Field GameObject
        /// <code>
        /// <![CDATA[
        /// using UnityEngine;
        /// using UnityEngine.UI;
        ///
        /// public class Example : MonoBehaviour
        /// {
        ///     InputField m_InputField;
        ///     void Start()
        ///     {
        ///         //Fetch the Input Field component from the GameObject
        ///         m_InputField = GetComponent<InputField>();
        ///     }
        ///
        ///     void Update()
        ///     {
        ///         //Check if the Input Field is in focus and able to alter
        ///         if (m_InputField.isFocused)
        ///         {
        ///             //Change the Color of the Input Field's Image to green
        ///             m_InputField.GetComponent<Image>().color = Color.green;
        ///         }
        ///     }
        /// }
        /// ]]>
        ///</code>
        /// </example>
        protected void OnFocus()
        {
            SelectAll();
        }

        /// <summary>
        /// Highlight the whole InputField.
        /// </summary>
        /// <remarks>
        /// Sets the caretPosition to the length of the text and caretSelectPos to 0.
        /// </remarks>
        protected void SelectAll()
        {
            caretPositionInternal = text.Length;
            caretSelectPositionInternal = 0;
        }

        /// <summary>
        /// Move the caret index to end of text.
        /// </summary>
        /// <param name="shift">Only move the selection position to facilate selection</param>
        public void MoveTextEnd(bool shift)
        {
            int position = text.Length;

            if (shift)
            {
                caretSelectPositionInternal = position;
            }
            else
            {
                caretPositionInternal = position;
                caretSelectPositionInternal = caretPositionInternal;
            }
            UpdateLabel();
        }

        /// <summary>
        /// Move the caret index to start of text.
        /// </summary>
        /// <param name="shift">Only move the selection position to facilate selection</param>
        public void MoveTextStart(bool shift)
        {
            int position = 0;

            if (shift)
            {
                caretSelectPositionInternal = position;
            }
            else
            {
                caretPositionInternal = position;
                caretSelectPositionInternal = caretPositionInternal;
            }

            UpdateLabel();
        }

        static string clipboard
        {
            get
            {
                return GUIUtility.systemCopyBuffer;
            }
            set
            {
                GUIUtility.systemCopyBuffer = value;
            }
        }

        // Returns true if the TouchScreenKeyboard should be used. On Android and Chrome OS, we only want to use the
        // TouchScreenKeyboard if in-place editing is not allowed (i.e. when we do not have a hardware keyboard available).
        private bool TouchScreenKeyboardShouldBeUsed()
        {
            RuntimePlatform platform = Application.platform;
            switch (platform)
            {
                case RuntimePlatform.Android:
                    return !TouchScreenKeyboard.isInPlaceEditingAllowed;
                case RuntimePlatform.WebGLPlayer:
                    return !TouchScreenKeyboard.isInPlaceEditingAllowed;
                default:
                    return TouchScreenKeyboard.isSupported;
            }
        }

        private bool InPlaceEditing()
        {
            return !TouchScreenKeyboard.isSupported || m_TouchKeyboardAllowsInPlaceEditing;
        }

        // In-place editing can change state if a hardware keyboard becomes available or is hidden while the input field is activated.
        // This currently only happens on Chrome OS devices (that support laptop and tablet mode).
        private bool InPlaceEditingChanged()
        {
            return m_TouchKeyboardAllowsInPlaceEditing != TouchScreenKeyboard.isInPlaceEditingAllowed;
        }

        RangeInt GetInternalSelection()
        {
            var selectionStart = Mathf.Min(caretSelectPositionInternal, caretPositionInternal);
            var selectionLength = Mathf.Abs(caretSelectPositionInternal - caretPositionInternal);
            return new RangeInt(selectionStart, selectionLength);
        }

        void UpdateKeyboardCaret()
        {
            // On iOS/tvOS we only update SoftKeyboard selection when we know that it might have changed by touch/pointer interactions with InputField
            // Setting the TouchScreenKeyboard selection here instead of LateUpdate so that we wouldn't override
            // TouchScreenKeyboard selection when it's changed with cmd+a/ctrl+a/arrow/etc. in the TouchScreenKeyboard
            // This is only applicable for iOS/tvOS as we have instance of TouchScreenKeyboard even when external keyboard is connected
            if (m_HideMobileInput && m_Keyboard != null && m_Keyboard.canSetSelection &&
                (Application.platform == RuntimePlatform.IPhonePlayer || Application.platform == RuntimePlatform.tvOS))
            {
                m_Keyboard.selection = GetInternalSelection();
            }
        }

        void UpdateCaretFromKeyboard()
        {
            var selectionRange = m_Keyboard.selection;

            var selectionStart = selectionRange.start;
            var selectionEnd = selectionRange.end;

            var caretChanged = false;

            if (caretPositionInternal != selectionStart)
            {
                caretChanged = true;
                caretPositionInternal = selectionStart;
            }

            if (caretSelectPositionInternal != selectionEnd)
            {
                caretSelectPositionInternal = selectionEnd;
                caretChanged = true;
            }

            if (caretChanged)
            {
                m_BlinkStartTime = Time.unscaledTime;

                UpdateLabel();
            }
        }

        /// <summary>
        /// Update the text based on input.
        /// </summary>
        // TODO: Make LateUpdate a coroutine instead. Allows us to control the update to only be when the field is active.
        protected virtual void LateUpdate()
        {
            // Only activate if we are not already activated.
            if (m_ShouldActivateNextUpdate)
            {
                if (!isFocused)
                {
                    ActivateInputFieldInternal();
                    m_ShouldActivateNextUpdate = false;
                    return;
                }

                // Reset as we are already activated.
                m_ShouldActivateNextUpdate = false;
            }

            AssignPositioningIfNeeded();

            // If the device's state changed in a way that affects whether we should use a touchscreen keyboard or not,
            // then we make sure to clear all of the caret/highlight state visually and deactivate the input field.
            if (isFocused && InPlaceEditingChanged())
            {
                if (m_CachedInputRenderer != null)
                {
                    mesh.Clear();
                    m_CachedInputRenderer.SetMesh(mesh);
                }

                DeactivateInputField();
            }

            if (!isFocused || InPlaceEditing())
                return;

            if (m_Keyboard == null || m_Keyboard.status != TouchScreenKeyboard.Status.Visible)
            {
                if (m_Keyboard != null)
                {
                    if (!m_ReadOnly)
                        text = m_Keyboard.text;

                    if (m_Keyboard.status == TouchScreenKeyboard.Status.Canceled)
                        m_WasCanceled = true;
                    else if (m_Keyboard.status == TouchScreenKeyboard.Status.Done)
                        SendOnSubmit();
                }

                OnDeselect(null);
                return;
            }

            string val = m_Keyboard.text;

            if (m_Text != val)
            {
                if (m_ReadOnly)
                {
                    m_Keyboard.text = m_Text;
                }
                else
                {
                    m_Text = "";

                    for (int i = 0; i < val.Length; ++i)
                    {
                        char c = val[i];

                        if (c == '\r' || (int)c == 3)
                            c = '\n';

                        if (onValidateInput != null)
                            c = onValidateInput(m_Text, m_Text.Length, c);
                        else if (characterValidation != CharacterValidation.None)
                            c = Validate(m_Text, m_Text.Length, c);

                        if (lineType == LineType.MultiLineSubmit && c == '\n')
                        {
                            m_Keyboard.text = m_Text;

                            SendOnSubmit();
                            OnDeselect(null);
                            return;
                        }

                        if (c != 0)
                            m_Text += c;
                    }

                    if (characterLimit > 0 && m_Text.Length > characterLimit)
                        m_Text = m_Text.Substring(0, characterLimit);

                    if (m_Keyboard.canGetSelection)
                    {
                        UpdateCaretFromKeyboard();
                    }
                    else
                    {
                        caretPositionInternal = caretSelectPositionInternal = m_Text.Length;
                    }

                    // Set keyboard text before updating label, as we might have changed it with validation
                    // and update label will take the old value from keyboard if we don't change it here
                    if (m_Text != val)
                        m_Keyboard.text = m_Text;

                    SendOnValueChangedAndUpdateLabel();
                }
            }
            // On iOS/tvOS we always have TouchScreenKeyboard instance even when using external keyboard
            // so we keep track of the caret position there
            else if (m_HideMobileInput && m_Keyboard != null && m_Keyboard.canSetSelection &&
                     Application.platform != RuntimePlatform.IPhonePlayer && Application.platform != RuntimePlatform.tvOS)
            {
                m_Keyboard.selection = GetInternalSelection();
            }
            else if (m_Keyboard != null && m_Keyboard.canGetSelection)
            {
                UpdateCaretFromKeyboard();
            }

            if (m_Keyboard.status != TouchScreenKeyboard.Status.Visible)
            {
                if (m_Keyboard.status == TouchScreenKeyboard.Status.Canceled)
                    m_WasCanceled = true;
                else if (m_Keyboard.status == TouchScreenKeyboard.Status.Done)
                    SendOnSubmit();

                OnDeselect(null);
            }
        }

        [Obsolete("This function is no longer used. Please use RectTransformUtility.ScreenPointToLocalPointInRectangle() instead.")]
        public Vector2 ScreenToLocal(Vector2 screen)
        {
            var theCanvas = m_TextComponent.canvas;
            if (theCanvas == null)
                return screen;

            Vector3 pos = Vector3.zero;
            if (theCanvas.renderMode == RenderMode.ScreenSpaceOverlay)
            {
                pos = m_TextComponent.transform.InverseTransformPoint(screen);
            }
            else if (theCanvas.worldCamera != null)
            {
                Ray mouseRay = theCanvas.worldCamera.ScreenPointToRay(screen);
                float dist;
                Plane plane = new Plane(m_TextComponent.transform.forward, m_TextComponent.transform.position);
                plane.Raycast(mouseRay, out dist);
                pos = m_TextComponent.transform.InverseTransformPoint(mouseRay.GetPoint(dist));
            }
            return new Vector2(pos.x, pos.y);
        }

        private int GetUnclampedCharacterLineFromPosition(Vector2 pos, TextGenerator generator)
        {
            if (!multiLine)
                return 0;

            // transform y to local scale
            float y = pos.y * m_TextComponent.pixelsPerUnit;
            float lastBottomY = 0.0f;

            for (int i = 0; i < generator.lineCount; ++i)
            {
                float topY = generator.lines[i].topY;
                float bottomY = topY - generator.lines[i].height;

                // pos is somewhere in the leading above this line
                if (y > topY)
                {
                    // determine which line we're closer to
                    float leading = topY - lastBottomY;
                    if (y > topY - 0.5f * leading)
                        return i - 1;
                    else
                        return i;
                }

                if (y > bottomY)
                    return i;

                lastBottomY = bottomY;
            }

            // Position is after last line.
            return generator.lineCount;
        }

        /// <summary>
        /// Given an input position in local space on the Text return the index for the selection cursor at this position.
        /// </summary>
        /// <param name="pos">Mouse position.</param>
        /// <returns>Character index with in value.</returns>
        protected int GetCharacterIndexFromPosition(Vector2 pos)
        {
            TextGenerator gen = m_TextComponent.cachedTextGenerator;

            if (gen.lineCount == 0)
                return 0;

            int line = GetUnclampedCharacterLineFromPosition(pos, gen);
            if (line < 0)
                return 0;
            if (line >= gen.lineCount)
                return gen.characterCountVisible;

            int startCharIndex = gen.lines[line].startCharIdx;
            int endCharIndex = GetLineEndPosition(gen, line);

            for (int i = startCharIndex; i < endCharIndex; i++)
            {
                if (i >= gen.characterCountVisible)
                    break;

                UICharInfo charInfo = gen.characters[i];
                Vector2 charPos = charInfo.cursorPos / m_TextComponent.pixelsPerUnit;

                float distToCharStart = pos.x - charPos.x;
                float distToCharEnd = charPos.x + (charInfo.charWidth / m_TextComponent.pixelsPerUnit) - pos.x;
                if (distToCharStart < distToCharEnd)
                    return i;
            }

            return endCharIndex;
        }

        private bool MayDrag(PointerEventData eventData)
        {
            return IsActive() &&
                IsInteractable() &&
                eventData.button == PointerEventData.InputButton.Left &&
                m_TextComponent != null &&
                (InPlaceEditing() || m_HideMobileInput);
        }

        /// <summary>
        /// Capture the OnBeginDrag callback from the EventSystem and ensure we should listen to the drag events to follow.
        /// </summary>
        /// <param name="eventData">The data passed by the EventSystem</param>
        public virtual void OnBeginDrag(PointerEventData eventData)
        {
            if (!MayDrag(eventData))
                return;

            m_UpdateDrag = true;
        }

        /// <summary>
        /// If we are able to drag, try and select the character range underneath the bounding rect.
        /// </summary>
        /// <param name="eventData"></param>
        public virtual void OnDrag(PointerEventData eventData)
        {
            if (!MayDrag(eventData))
                return;

            Vector2 position = Vector2.zero;
            if (!MultipleDisplayUtilities.GetRelativeMousePositionForDrag(eventData, ref position))
                return;

            Vector2 localMousePos;
            RectTransformUtility.ScreenPointToLocalPointInRectangle(textComponent.rectTransform, position, eventData.pressEventCamera, out localMousePos);
            caretSelectPositionInternal = GetCharacterIndexFromPosition(localMousePos) + m_DrawStart;

            MarkGeometryAsDirty();

            m_DragPositionOutOfBounds = !RectTransformUtility.RectangleContainsScreenPoint(textComponent.rectTransform, eventData.position, eventData.pressEventCamera);
            if (m_DragPositionOutOfBounds && m_DragCoroutine == null)
                m_DragCoroutine = StartCoroutine(MouseDragOutsideRect(eventData));

            UpdateKeyboardCaret();
            eventData.Use();
        }

        IEnumerator MouseDragOutsideRect(PointerEventData eventData)
        {
            while (m_UpdateDrag && m_DragPositionOutOfBounds)
            {
                Vector2 position = Vector2.zero;
                if (!MultipleDisplayUtilities.GetRelativeMousePositionForDrag(eventData, ref position))
                    break;

                Vector2 localMousePos;
                RectTransformUtility.ScreenPointToLocalPointInRectangle(textComponent.rectTransform, position, eventData.pressEventCamera, out localMousePos);

                Rect rect = textComponent.rectTransform.rect;

                if (multiLine)
                {
                    if (localMousePos.y > rect.yMax)
                        MoveUp(true, true);
                    else if (localMousePos.y < rect.yMin)
                        MoveDown(true, true);
                }
                else
                {
                    if (localMousePos.x < rect.xMin)
                        MoveLeft(true, false);
                    else if (localMousePos.x > rect.xMax)
                        MoveRight(true, false);
                }
                UpdateLabel();
                float delay = multiLine ? kVScrollSpeed : kHScrollSpeed;
                if (m_WaitForSecondsRealtime == null)
                    m_WaitForSecondsRealtime = new WaitForSecondsRealtime(delay);
                else
                    m_WaitForSecondsRealtime.waitTime = delay;
                yield return m_WaitForSecondsRealtime;
            }
            m_DragCoroutine = null;
        }

        /// <summary>
        /// Capture the OnEndDrag callback from the EventSystem and cancel the listening of drag events.
        /// </summary>
        /// <param name="eventData">The eventData sent by the EventSystem.</param>
        public virtual void OnEndDrag(PointerEventData eventData)
        {
            if (!MayDrag(eventData))
                return;

            m_UpdateDrag = false;
        }

        /// <summary>
        /// The action to perform when the event system sends a pointer down Event.
        /// </summary>
        public override void OnPointerDown(PointerEventData eventData)
        {
            if (!MayDrag(eventData))
                return;

            EventSystem.current.SetSelectedGameObject(gameObject, eventData);

            bool hadFocusBefore = m_AllowInput;
            base.OnPointerDown(eventData);

            if (!InPlaceEditing())
            {
                if (m_Keyboard == null || !m_Keyboard.active)
                {
                    OnSelect(eventData);
                    return;
                }
            }

            // Only set caret position if we didn't just get focus now.
            // Otherwise it will overwrite the select all on focus.
            if (hadFocusBefore)
            {
                Vector2 localMousePos;

                RectTransformUtility.ScreenPointToLocalPointInRectangle(textComponent.rectTransform, eventData.pointerPressRaycast.screenPosition, eventData.pressEventCamera, out localMousePos);
                caretSelectPositionInternal = caretPositionInternal = GetCharacterIndexFromPosition(localMousePos) + m_DrawStart;
            }

            UpdateLabel();
            UpdateKeyboardCaret();
            eventData.Use();
        }

        protected enum EditState
        {
            Continue,
            Finish
        }


        /// <summary>
        /// Process the Event and perform the appropriate action for that key.
        /// </summary>
        /// <param name="evt">The Event that is currently being processed.</param>
        /// <returns>If we should continue processing events or we have hit an end condition.</returns>
        protected EditState KeyPressed(Event evt)
        {
            var currentEventModifiers = evt.modifiers;
            bool ctrl = SystemInfo.operatingSystemFamily == OperatingSystemFamily.MacOSX ? (currentEventModifiers & EventModifiers.Command) != 0 : (currentEventModifiers & EventModifiers.Control) != 0;
            bool shift = (currentEventModifiers & EventModifiers.Shift) != 0;
            bool alt = (currentEventModifiers & EventModifiers.Alt) != 0;
            bool ctrlOnly = ctrl && !alt && !shift;
            bool shiftOnly = shift && !ctrl && !alt;

            switch (evt.keyCode)
            {
                case KeyCode.Backspace:
                {
                    Backspace();
                    return EditState.Continue;
                }

                case KeyCode.Delete:
                {
                    ForwardSpace();
                    return EditState.Continue;
                }

                case KeyCode.Home:
                {
                    MoveTextStart(shift);
                    return EditState.Continue;
                }

                case KeyCode.End:
                {
                    MoveTextEnd(shift);
                    return EditState.Continue;
                }

                // Select All
                case KeyCode.A:
                {
                    if (ctrlOnly)
                    {
                        SelectAll();
                        return EditState.Continue;
                    }
                    break;
                }

                // Copy
                case KeyCode.C:
                {
                    if (ctrlOnly)
                    {
                        if (inputType != InputType.Password)
                            clipboard = GetSelectedString();
                        else
                            clipboard = "";
                        return EditState.Continue;
                    }
                    break;
                }

                // Paste
                case KeyCode.V:
                {
                    if (ctrlOnly)
                    {
                        Append(clipboard);
                        UpdateLabel();
                        return EditState.Continue;
                    }
                    break;
                }

                // Cut
                case KeyCode.X:
                {
                    if (ctrlOnly)
                    {
                        if (inputType != InputType.Password)
                            clipboard = GetSelectedString();
                        else
                            clipboard = "";

                        Delete();
                        UpdateTouchKeyboardFromEditChanges();
                        SendOnValueChangedAndUpdateLabel();
                        return EditState.Continue;
                    }
                    break;
                }
                case KeyCode.Insert:
                {
                    // Copy via Insert key
                    if (ctrlOnly)
                    {
                        if (inputType != InputType.Password)
                            clipboard = GetSelectedString();
                        else
                            clipboard = "";
                        return EditState.Continue;
                    }
                    // Paste via insert key.
                    else if (shiftOnly)
                    {
                        Append(clipboard);
                        UpdateLabel();
                        return EditState.Continue;
                    }
                    break;
                }

                case KeyCode.LeftArrow:
                {
                    MoveLeft(shift, ctrl);
                    return EditState.Continue;
                }

                case KeyCode.RightArrow:
                {
                    MoveRight(shift, ctrl);
                    return EditState.Continue;
                }

                case KeyCode.UpArrow:
                {
                    MoveUp(shift);
                    return EditState.Continue;
                }

                case KeyCode.DownArrow:
                {
                    MoveDown(shift);
                    return EditState.Continue;
                }

                // Submit
                case KeyCode.Return:
                case KeyCode.KeypadEnter:
                {
                    if (lineType != LineType.MultiLineNewline)
                    {
                        return EditState.Finish;
                    }
                    break;
                }

                case KeyCode.Escape:
                {
                    m_WasCanceled = true;
                    return EditState.Finish;
                }
            }

            char c = evt.character;
            // Don't allow return chars or tabulator key to be entered into single line fields.
            if (!multiLine && (c == '\t' || c == '\r' || c == 10))
                return EditState.Continue;

            // Convert carriage return and end-of-text characters to newline.
            if (c == '\r' || (int)c == 3)
                c = '\n';

            if (IsValidChar(c))
            {
                Append(c);
            }

            if (c == 0)
            {
                if (compositionString.Length > 0)
                {
                    UpdateLabel();
                }
            }
            return EditState.Continue;
        }

        private bool IsValidChar(char c)
        {
            if (c == 0)
                return false;

            // Delete key on mac
            if ((int)c == 127)
                return false;
            // Accept newline and tab
            if (c == '\t' || c == '\n')
                return true;

            return m_TextComponent.font.HasCharacter(c);
        }

        /// <summary>
        /// Handle the specified event.
        /// </summary>
        private Event m_ProcessingEvent = new Event();

        /// <summary>
        /// Helper function to allow separate events to be processed by the InputField.
        /// </summary>
        /// <param name="e">The Event to process</param>
        public void ProcessEvent(Event e)
        {
            KeyPressed(e);
        }

        /// <summary>
        /// What to do when the event system sends a Update selected Event.
        /// </summary>
        /// <param name="eventData">The data on which to process.</param>
        public virtual void OnUpdateSelected(BaseEventData eventData)
        {
            if (!isFocused)
                return;

            bool consumedEvent = false;
            while (Event.PopEvent(m_ProcessingEvent))
            {
                if (m_ProcessingEvent.rawType == EventType.KeyDown)
                {
                    consumedEvent = true;

                    // Special handling on OSX which produces more events which need to be suppressed.
                    if (m_IsCompositionActive && compositionString.Length == 0)
                    {
                        // Suppress other events related to navigation or termination of composition sequence.
                        if (m_ProcessingEvent.character == 0 && m_ProcessingEvent.modifiers == EventModifiers.None)
                        {
                            continue;
                        }
                    }

                    var shouldContinue = KeyPressed(m_ProcessingEvent);
                    if (shouldContinue == EditState.Finish)
                    {
                        if (!m_WasCanceled)
                            SendOnSubmit();

                        DeactivateInputField();
                        continue;
                    }
                    UpdateLabel();
                }

                switch (m_ProcessingEvent.type)
                {
                    case EventType.ValidateCommand:
                    case EventType.ExecuteCommand:
                        switch (m_ProcessingEvent.commandName)
                        {
                            case "SelectAll":
                                SelectAll();
                                consumedEvent = true;
                                break;
                        }
                        break;
                }
            }

            if (consumedEvent)
                UpdateLabel();

            eventData.Use();
        }

        private string GetSelectedString()
        {
            if (!hasSelection)
                return "";

            int startPos = caretPositionInternal;
            int endPos = caretSelectPositionInternal;

            // Ensure startPos is always less then endPos to make the code simpler
            if (startPos > endPos)
            {
                int temp = startPos;
                startPos = endPos;
                endPos = temp;
            }

            return text.Substring(startPos, endPos - startPos);
        }

        private int FindtNextWordBegin()
        {
            if (caretSelectPositionInternal + 1 >= text.Length)
                return text.Length;

            int spaceLoc = text.IndexOfAny(kSeparators, caretSelectPositionInternal + 1);

            if (spaceLoc == -1)
                spaceLoc = text.Length;
            else
                spaceLoc++;

            return spaceLoc;
        }

        private void MoveRight(bool shift, bool ctrl)
        {
            if (hasSelection && !shift)
            {
                // By convention, if we have a selection and move right without holding shift,
                // we just place the cursor at the end.
                caretPositionInternal = caretSelectPositionInternal = Mathf.Max(caretPositionInternal, caretSelectPositionInternal);
                return;
            }

            int position;
            if (ctrl)
                position = FindtNextWordBegin();
            else
                position = caretSelectPositionInternal + 1;

            if (shift)
                caretSelectPositionInternal = position;
            else
                caretSelectPositionInternal = caretPositionInternal = position;
        }

        private int FindtPrevWordBegin()
        {
            if (caretSelectPositionInternal - 2 < 0)
                return 0;

            int spaceLoc = text.LastIndexOfAny(kSeparators, caretSelectPositionInternal - 2);

            if (spaceLoc == -1)
                spaceLoc = 0;
            else
                spaceLoc++;

            return spaceLoc;
        }

        private void MoveLeft(bool shift, bool ctrl)
        {
            if (hasSelection && !shift)
            {
                // By convention, if we have a selection and move left without holding shift,
                // we just place the cursor at the start.
                caretPositionInternal = caretSelectPositionInternal = Mathf.Min(caretPositionInternal, caretSelectPositionInternal);
                return;
            }

            int position;
            if (ctrl)
                position = FindtPrevWordBegin();
            else
                position = caretSelectPositionInternal - 1;

            if (shift)
                caretSelectPositionInternal = position;
            else
                caretSelectPositionInternal = caretPositionInternal = position;
        }

        private int DetermineCharacterLine(int charPos, TextGenerator generator)
        {
            for (int i = 0; i < generator.lineCount - 1; ++i)
            {
                if (generator.lines[i + 1].startCharIdx > charPos)
                    return i;
            }

            return generator.lineCount - 1;
        }

        /// <summary>
        ///  Use cachedInputTextGenerator as the y component for the UICharInfo is not required
        /// </summary>

        private int LineUpCharacterPosition(int originalPos, bool goToFirstChar)
        {
            if (originalPos >= cachedInputTextGenerator.characters.Count)
                return 0;

            UICharInfo originChar = cachedInputTextGenerator.characters[originalPos];
            int originLine = DetermineCharacterLine(originalPos, cachedInputTextGenerator);

            // We are on the first line return first character
            if (originLine <= 0)
                return goToFirstChar ? 0 : originalPos;

            int endCharIdx = cachedInputTextGenerator.lines[originLine].startCharIdx - 1;

            for (int i = cachedInputTextGenerator.lines[originLine - 1].startCharIdx; i < endCharIdx; ++i)
            {
                if (cachedInputTextGenerator.characters[i].cursorPos.x >= originChar.cursorPos.x)
                    return i;
            }
            return endCharIdx;
        }

        /// <summary>
        ///  Use cachedInputTextGenerator as the y component for the UICharInfo is not required
        /// </summary>

        private int LineDownCharacterPosition(int originalPos, bool goToLastChar)
        {
            if (originalPos >= cachedInputTextGenerator.characterCountVisible)
                return text.Length;

            UICharInfo originChar = cachedInputTextGenerator.characters[originalPos];
            int originLine = DetermineCharacterLine(originalPos, cachedInputTextGenerator);

            // We are on the last line return last character
            if (originLine + 1 >= cachedInputTextGenerator.lineCount)
                return goToLastChar ? text.Length : originalPos;

            // Need to determine end line for next line.
            int endCharIdx = GetLineEndPosition(cachedInputTextGenerator, originLine + 1);

            for (int i = cachedInputTextGenerator.lines[originLine + 1].startCharIdx; i < endCharIdx; ++i)
            {
                if (cachedInputTextGenerator.characters[i].cursorPos.x >= originChar.cursorPos.x)
                    return i;
            }
            return endCharIdx;
        }

        private void MoveDown(bool shift)
        {
            MoveDown(shift, true);
        }

        private void MoveDown(bool shift, bool goToLastChar)
        {
            if (hasSelection && !shift)
            {
                // If we have a selection and press down without shift,
                // set caret position to end of selection before we move it down.
                caretPositionInternal = caretSelectPositionInternal = Mathf.Max(caretPositionInternal, caretSelectPositionInternal);
            }

            int position = multiLine ? LineDownCharacterPosition(caretSelectPositionInternal, goToLastChar) : text.Length;

            if (shift)
                caretSelectPositionInternal = position;
            else
                caretPositionInternal = caretSelectPositionInternal = position;
        }

        private void MoveUp(bool shift)
        {
            MoveUp(shift, true);
        }

        private void MoveUp(bool shift, bool goToFirstChar)
        {
            if (hasSelection && !shift)
            {
                // If we have a selection and press up without shift,
                // set caret position to start of selection before we move it up.
                caretPositionInternal = caretSelectPositionInternal = Mathf.Min(caretPositionInternal, caretSelectPositionInternal);
            }

            int position = multiLine ? LineUpCharacterPosition(caretSelectPositionInternal, goToFirstChar) : 0;

            if (shift)
                caretSelectPositionInternal = position;
            else
                caretSelectPositionInternal = caretPositionInternal = position;
        }

        private void Delete()
        {
            if (m_ReadOnly)
                return;

            if (caretPositionInternal == caretSelectPositionInternal)
                return;

            if (caretPositionInternal < caretSelectPositionInternal)
            {
                m_Text = text.Substring(0, caretPositionInternal) + text.Substring(caretSelectPositionInternal, text.Length - caretSelectPositionInternal);
                caretSelectPositionInternal = caretPositionInternal;
            }
            else
            {
                m_Text = text.Substring(0, caretSelectPositionInternal) + text.Substring(caretPositionInternal, text.Length - caretPositionInternal);
                caretPositionInternal = caretSelectPositionInternal;
            }
        }

        private void ForwardSpace()
        {
            if (m_ReadOnly)
                return;

            if (hasSelection)
            {
                Delete();
                UpdateTouchKeyboardFromEditChanges();
                SendOnValueChangedAndUpdateLabel();
            }
            else
            {
                if (caretPositionInternal < text.Length)
                {
                    m_Text = text.Remove(caretPositionInternal, 1);

                    UpdateTouchKeyboardFromEditChanges();
                    SendOnValueChangedAndUpdateLabel();
                }
            }
        }

        private void Backspace()
        {
            if (m_ReadOnly)
                return;

            if (hasSelection)
            {
                Delete();
                UpdateTouchKeyboardFromEditChanges();
                SendOnValueChangedAndUpdateLabel();
            }
            else
            {
                if (caretPositionInternal > 0 && caretPositionInternal - 1 < text.Length)
                {
                    m_Text = text.Remove(caretPositionInternal - 1, 1);
                    caretSelectPositionInternal = caretPositionInternal = caretPositionInternal - 1;

                    UpdateTouchKeyboardFromEditChanges();
                    SendOnValueChangedAndUpdateLabel();
                }
            }
        }

        // Insert the character and update the label.
        private void Insert(char c)
        {
            if (m_ReadOnly)
                return;

            string replaceString = c.ToString();
            Delete();

            // Can't go past the character limit
            if (characterLimit > 0 && text.Length >= characterLimit)
                return;

            m_Text = text.Insert(m_CaretPosition, replaceString);
            caretSelectPositionInternal = caretPositionInternal += replaceString.Length;

            UpdateTouchKeyboardFromEditChanges();
            SendOnValueChanged();
        }

        private void UpdateTouchKeyboardFromEditChanges()
        {
            // Update the TouchKeyboard's text from edit changes
            // if in-place editing is allowed
            if (m_Keyboard != null && InPlaceEditing())
            {
                m_Keyboard.text = m_Text;
            }
        }

        private void SendOnValueChangedAndUpdateLabel()
        {
            SendOnValueChanged();
            UpdateLabel();
        }

        private void SendOnValueChanged()
        {
            UISystemProfilerApi.AddMarker("InputField.value", this);
            if (onValueChanged != null)
                onValueChanged.Invoke(text);
        }

        /// <summary>
        /// Convenience function to make functionality to send the ::ref::EndEditEvent easier.
        /// </summary>
        protected void SendOnEndEdit()
        {
            UISystemProfilerApi.AddMarker("InputField.onEndEdit", this);
            if (onEndEdit != null)
                onEndEdit.Invoke(m_Text);
        }

        /// <summary>
        /// Convenience function to make functionality to send the ::ref::SubmitEvent easier.
        /// </summary>
        protected void SendOnSubmit()
        {
            UISystemProfilerApi.AddMarker("InputField.onSubmit", this);
            if (onSubmit != null)
                onSubmit.Invoke(m_Text);
        }

        /// <summary>
        /// Append the specified text to the end of the current text string. Appends character by character testing validation criteria.
        /// </summary>
        /// <param name="input">The String to append.</param>
        protected virtual void Append(string input)
        {
            if (m_ReadOnly)
                return;

            if (!InPlaceEditing())
                return;

            for (int i = 0, imax = input.Length; i < imax; ++i)
            {
                char c = input[i];

                if (c >= ' ' || c == '\t' || c == '\r' || c == 10 || c == '\n')
                {
                    Append(c);
                }
            }
        }

        // cf. TextGenerator.cpp
        private const int k_MaxTextLength = UInt16.MaxValue / 4 - 1;

        /// <summary>
        /// Append a character to the input field, taking into account the validation of each character.
        /// </summary>
        /// <param name="input">Character to append.</param>
        protected virtual void Append(char input)
        {
            // We do not currently support surrogate pairs
            if (char.IsSurrogate(input))
                return;

            if (m_ReadOnly || text.Length >= k_MaxTextLength)
                return;

            if (!InPlaceEditing())
                return;

            // If we have an input validator, validate the input first
            int insertionPoint = Math.Min(selectionFocusPosition, selectionAnchorPosition);

            //Get the text based on selection for validation instead of whole text(case 1253193).
            var validateText = text;
            if (selectionFocusPosition != selectionAnchorPosition)
            {
                if (caretPositionInternal < caretSelectPositionInternal)
                {
                    validateText = text.Substring(0, caretPositionInternal) + text.Substring(caretSelectPositionInternal, text.Length - caretSelectPositionInternal);
                }
                else
                {
                    validateText = text.Substring(0, caretSelectPositionInternal) + text.Substring(caretPositionInternal, text.Length - caretPositionInternal);
                }
            }

            if (onValidateInput != null)
                input = onValidateInput(validateText, insertionPoint, input);
            else if (characterValidation != CharacterValidation.None)
                input = Validate(validateText, insertionPoint, input);

            // If the input is invalid, skip it
            if (input == 0)
                return;

            // Append the character and update the label
            Insert(input);
        }

        /// <summary>
        /// Update the Text associated with this input field.
        /// </summary>
        protected void UpdateLabel()
        {
            if (m_TextComponent == null || m_TextComponent.font == null || m_PreventFontCallback)
                return;

            // TextGenerator.Populate invokes a callback that's called for anything
            // that needs to be updated when the data for that font has changed.
            // This makes all Text components that use that font update their vertices.
            // In turn, this makes the InputField that's associated with that Text component
            // update its label by calling this UpdateLabel method.
            // This is a recursive call we want to prevent, since it makes the InputField
            // update based on font data that didn't yet finish executing, or alternatively
            // hang on infinite recursion, depending on whether the cached value is cached
            // before or after the calculation.
            //
            // This callback also occurs when assigning text to our Text component, i.e.,
            // m_TextComponent.text = processed;

            m_PreventFontCallback = true;

            string fullText;

            if (EventSystem.current != null && gameObject == EventSystem.current.currentSelectedGameObject && compositionString.Length > 0)
            {
                m_IsCompositionActive = true;
                fullText = text.Substring(0, m_CaretPosition) + compositionString + text.Substring(m_CaretPosition);
            }
            else
            {
                m_IsCompositionActive = false;
                fullText = text;
            }

            string processed;
            if (inputType == InputType.Password)
                processed = new string(asteriskChar, fullText.Length);
            else
                processed = fullText;

            bool isEmpty = string.IsNullOrEmpty(fullText);

            if (m_Placeholder != null)
                m_Placeholder.enabled = isEmpty;

<<<<<<< HEAD
            // If not currently editing the text, set the visible range to the whole text.
            // The UpdateLabel method will then truncate it to the part that fits inside the Text area.
            // We can't do this when text is being edited since it would discard the current scroll,
            // which is defined by means of the m_DrawStart and m_DrawEnd indices.
            if (!m_AllowInput)
            {
                m_DrawStart = 0;
                m_DrawEnd = m_Text.Length;
            }
=======
                // To fix case 1320719; we need to rebuild the layout before we check the number of characters that can fit within the extents.
                // Otherwise, the extents provided may not be good.
                textComponent.SetLayoutDirty();
                Canvas.ForceUpdateCanvases();

                if (!isEmpty)
                {
                    // Determine what will actually fit into the given line
                    Vector2 extents = m_TextComponent.rectTransform.rect.size;
>>>>>>> 37560427

            if (!isEmpty)
            {
                // Determine what will actually fit into the given line
                Vector2 extents = m_TextComponent.rectTransform.rect.size;

                var settings = m_TextComponent.GetGenerationSettings(extents);
                settings.generateOutOfBounds = true;

                cachedInputTextGenerator.PopulateWithErrors(processed, settings, gameObject);

                SetDrawRangeToContainCaretPosition(caretSelectPositionInternal);

                processed = processed.Substring(m_DrawStart, Mathf.Min(m_DrawEnd, processed.Length) - m_DrawStart);

                SetCaretVisible();
            }
            m_TextComponent.text = processed;
            MarkGeometryAsDirty();
            m_PreventFontCallback = false;
        }

        private bool IsSelectionVisible()
        {
            if (m_DrawStart > caretPositionInternal || m_DrawStart > caretSelectPositionInternal)
                return false;

            if (m_DrawEnd < caretPositionInternal || m_DrawEnd < caretSelectPositionInternal)
                return false;

            return true;
        }

        private static int GetLineStartPosition(TextGenerator gen, int line)
        {
            line = Mathf.Clamp(line, 0, gen.lines.Count - 1);
            return gen.lines[line].startCharIdx;
        }

        private static int GetLineEndPosition(TextGenerator gen, int line)
        {
            line = Mathf.Max(line, 0);
            if (line + 1 < gen.lines.Count)
                return gen.lines[line + 1].startCharIdx - 1;
            return gen.characterCountVisible;
        }

        private void SetDrawRangeToContainCaretPosition(int caretPos)
        {
            // We don't have any generated lines generation is not valid.
            if (cachedInputTextGenerator.lineCount <= 0)
                return;

            // the extents gets modified by the pixel density, so we need to use the generated extents since that will be in the same 'space' as
            // the values returned by the TextGenerator.lines[x].height for instance.
            Vector2 extents = cachedInputTextGenerator.rectExtents.size;

            if (multiLine)
            {
                var lines = cachedInputTextGenerator.lines;
                int caretLine = DetermineCharacterLine(caretPos, cachedInputTextGenerator);

                if (caretPos > m_DrawEnd)
                {
                    // Caret comes after drawEnd, so we need to move drawEnd to the end of the line with the caret
                    m_DrawEnd = GetLineEndPosition(cachedInputTextGenerator, caretLine);
                    float bottomY = lines[caretLine].topY - lines[caretLine].height;
                    if (caretLine == lines.Count - 1)
                    {
                        // Remove interline spacing on last line.
                        bottomY += lines[caretLine].leading;
                    }
                    int startLine = caretLine;
                    while (startLine > 0)
                    {
                        float topY = lines[startLine - 1].topY;
                        if (topY - bottomY > extents.y)
                            break;
                        startLine--;
                    }
                    m_DrawStart = GetLineStartPosition(cachedInputTextGenerator, startLine);
                }
                else
                {
                    if (caretPos < m_DrawStart)
                    {
                        // Caret comes before drawStart, so we need to move drawStart to an earlier line start that comes before caret.
                        m_DrawStart = GetLineStartPosition(cachedInputTextGenerator, caretLine);
                    }

                    int startLine = DetermineCharacterLine(m_DrawStart, cachedInputTextGenerator);
                    int endLine = startLine;

                    float topY = lines[startLine].topY;
                    float bottomY = lines[endLine].topY - lines[endLine].height;

                    if (endLine == lines.Count - 1)
                    {
                        // Remove interline spacing on last line.
                        bottomY += lines[endLine].leading;
                    }

                    while (endLine < lines.Count - 1)
                    {
                        bottomY = lines[endLine + 1].topY - lines[endLine + 1].height;

                        if (endLine + 1 == lines.Count - 1)
                        {
                            // Remove interline spacing on last line.
                            bottomY += lines[endLine + 1].leading;
                        }

                        if (topY - bottomY > extents.y)
                            break;
                        ++endLine;
                    }

                    m_DrawEnd = GetLineEndPosition(cachedInputTextGenerator, endLine);

                    while (startLine > 0)
                    {
                        topY = lines[startLine - 1].topY;
                        if (topY - bottomY > extents.y)
                            break;
                        startLine--;
                    }
                    m_DrawStart = GetLineStartPosition(cachedInputTextGenerator, startLine);
                }
            }
            else
            {
                var characters = cachedInputTextGenerator.characters;
                if (m_DrawEnd > cachedInputTextGenerator.characterCountVisible)
                    m_DrawEnd = cachedInputTextGenerator.characterCountVisible;

                float width = 0.0f;
                if (caretPos > m_DrawEnd || (caretPos == m_DrawEnd && m_DrawStart > 0))
                {
                    // fit characters from the caretPos leftward
                    m_DrawEnd = caretPos;
                    for (m_DrawStart = m_DrawEnd - 1; m_DrawStart >= 0; --m_DrawStart)
                    {
                        if (width + characters[m_DrawStart].charWidth > extents.x)
                            break;

                        width += characters[m_DrawStart].charWidth;
                    }
                    ++m_DrawStart;  // move right one to the last character we could fit on the left
                }
                else
                {
                    if (caretPos < m_DrawStart)
                        m_DrawStart = caretPos;

                    m_DrawEnd = m_DrawStart;
                }

                // fit characters rightward
                for (; m_DrawEnd < cachedInputTextGenerator.characterCountVisible; ++m_DrawEnd)
                {
                    width += characters[m_DrawEnd].charWidth;
                    if (width > extents.x)
                        break;
                }
            }
        }

        /// <summary>
        /// Force the label to update immediatly. This will recalculate the positioning of the caret and the visible text.
        /// </summary>
        public void ForceLabelUpdate()
        {
            UpdateLabel();
        }

        private void MarkGeometryAsDirty()
        {
#if UNITY_EDITOR
            if (!Application.isPlaying || UnityEditor.PrefabUtility.IsPartOfPrefabAsset(gameObject))
                return;
#endif

            CanvasUpdateRegistry.RegisterCanvasElementForGraphicRebuild(this);
        }

        /// <summary>
        /// Rebuild the input fields geometry. (caret and highlight).
        /// </summary>
        /// <param name="update">Which update loop we are in.</param>
        public virtual void Rebuild(CanvasUpdate update)
        {
            switch (update)
            {
                case CanvasUpdate.LatePreRender:
                    UpdateGeometry();
                    break;
            }
        }

        private void UpdateGeometry()
        {
#if UNITY_EDITOR
            if (!Application.isPlaying)
                return;
#endif
            // No need to draw a cursor on mobile as its handled by the devices keyboard.
            if (!InPlaceEditing() && !shouldHideMobileInput)
                return;

            if (m_CachedInputRenderer == null && m_TextComponent != null)
            {
                GameObject go = new GameObject(transform.name + " Input Caret", typeof(RectTransform), typeof(CanvasRenderer));
                go.hideFlags = HideFlags.DontSave;
                go.transform.SetParent(m_TextComponent.transform.parent);
                go.transform.SetAsFirstSibling();
                go.layer = gameObject.layer;

                caretRectTrans = go.GetComponent<RectTransform>();
                m_CachedInputRenderer = go.GetComponent<CanvasRenderer>();
                m_CachedInputRenderer.SetMaterial(Graphic.defaultGraphicMaterial, Texture2D.whiteTexture);

                // Needed as if any layout is present we want the caret to always be the same as the text area.
                go.AddComponent<LayoutIgnorer>();

                AssignPositioningIfNeeded();
            }

            if (m_CachedInputRenderer == null)
                return;

            OnFillVBO(mesh);
            m_CachedInputRenderer.SetMesh(mesh);
        }

        private void AssignPositioningIfNeeded()
        {
            if (m_TextComponent != null && caretRectTrans != null &&
                (caretRectTrans.localPosition != m_TextComponent.rectTransform.localPosition ||
                 caretRectTrans.localRotation != m_TextComponent.rectTransform.localRotation ||
                 caretRectTrans.localScale != m_TextComponent.rectTransform.localScale ||
                 caretRectTrans.anchorMin != m_TextComponent.rectTransform.anchorMin ||
                 caretRectTrans.anchorMax != m_TextComponent.rectTransform.anchorMax ||
                 caretRectTrans.anchoredPosition != m_TextComponent.rectTransform.anchoredPosition ||
                 caretRectTrans.sizeDelta != m_TextComponent.rectTransform.sizeDelta ||
                 caretRectTrans.pivot != m_TextComponent.rectTransform.pivot))
            {
                caretRectTrans.localPosition = m_TextComponent.rectTransform.localPosition;
                caretRectTrans.localRotation = m_TextComponent.rectTransform.localRotation;
                caretRectTrans.localScale = m_TextComponent.rectTransform.localScale;
                caretRectTrans.anchorMin = m_TextComponent.rectTransform.anchorMin;
                caretRectTrans.anchorMax = m_TextComponent.rectTransform.anchorMax;
                caretRectTrans.anchoredPosition = m_TextComponent.rectTransform.anchoredPosition;
                caretRectTrans.sizeDelta = m_TextComponent.rectTransform.sizeDelta;
                caretRectTrans.pivot = m_TextComponent.rectTransform.pivot;
            }
        }

        private void OnFillVBO(Mesh vbo)
        {
            if (!isFocused)
            {
                vbo.Clear();
                return;
            }

            using (MeshBuilderPool.Rent(out var helper))
            {
                var roundingOffset = m_TextComponent.PixelAdjustPoint(Vector2.zero);

                if (!hasSelection)
                {
                    GenerateCaret(helper, roundingOffset);
                }
                else
                {
                    GenerateHighlight(helper, roundingOffset);
                }

                helper.FillMesh(vbo);
                helper.Invalidate();
            }
        }

        private void GenerateCaret(MeshBuilder vbo, Vector2 roundingOffset)
        {
            if (!m_CaretVisible)
                return;

            float width = m_CaretWidth;
            int adjustedPos = Mathf.Max(0, caretPositionInternal - m_DrawStart);
            TextGenerator gen = m_TextComponent.cachedTextGenerator;

            if (gen == null)
                return;

            if (gen.lineCount == 0)
                return;

            Vector2 startPosition = Vector2.zero;

            // Calculate startPosition
            if (adjustedPos < gen.characters.Count)
            {
                UICharInfo cursorChar = gen.characters[adjustedPos];
                startPosition.x = cursorChar.cursorPos.x;
            }
            startPosition.x /= m_TextComponent.pixelsPerUnit;

            // TODO: Only clamp when Text uses horizontal word wrap.
            if (startPosition.x > m_TextComponent.rectTransform.rect.xMax)
                startPosition.x = m_TextComponent.rectTransform.rect.xMax;

            int characterLine = DetermineCharacterLine(adjustedPos, gen);
            startPosition.y = gen.lines[characterLine].topY / m_TextComponent.pixelsPerUnit;
            float height = gen.lines[characterLine].height / m_TextComponent.pixelsPerUnit;

            var curVertMin = startPosition + roundingOffset - new Vector2(0, height);
            var curVertMax = startPosition + roundingOffset + new Vector2(width, 0);
            vbo.SetUp_Quad(curVertMin, curVertMax, Vector2.zero, Vector2.zero, caretColor);

            int screenHeight = Screen.height;
            // Multiple display support only when not the main display. For display 0 the reported
            // resolution is always the desktops resolution since its part of the display API,
            // so we use the standard none multiple display method. (case 741751)
            int displayIndex = m_TextComponent.canvas.targetDisplay;
            if (displayIndex > 0 && displayIndex < Display.displays.Length)
                screenHeight = Display.displays[displayIndex].renderingHeight;

            // Calculate position of IME Window in screen space.
            Camera cameraRef;
            if (m_TextComponent.canvas.renderMode == RenderMode.ScreenSpaceOverlay)
                cameraRef = null;
            else
                cameraRef = m_TextComponent.canvas.worldCamera;

            Vector3 cursorPosition = m_CachedInputRenderer.gameObject.transform.TransformPoint(curVertMin);
            Vector2 screenPosition = RectTransformUtility.WorldToScreenPoint(cameraRef, cursorPosition);
            screenPosition.y = screenHeight - screenPosition.y;

            if (input != null)
                input.compositionCursorPos = screenPosition;
        }

        private void GenerateHighlight(MeshBuilder vbo, Vector2 roundingOffset)
        {
            int startChar = Mathf.Max(0, caretPositionInternal - m_DrawStart);
            int endChar = Mathf.Max(0, caretSelectPositionInternal - m_DrawStart);

            // Ensure pos is always less then selPos to make the code simpler
            if (startChar > endChar)
                (startChar, endChar) = (endChar, startChar);

            endChar -= 1;
            TextGenerator gen = m_TextComponent.cachedTextGenerator;

            if (gen.lineCount <= 0)
                return;

            var qb = vbo.SetUp_Quad(gen.characterCount);

            int currentLineIndex = DetermineCharacterLine(startChar, gen);
            int lastCharInLineIndex = GetLineEndPosition(gen, currentLineIndex);

            int currentChar = startChar;
            while (currentChar <= endChar && currentChar < gen.characterCount)
            {
                if (currentChar == lastCharInLineIndex || currentChar == endChar)
                {
                    UICharInfo startCharInfo = gen.characters[startChar];
                    UICharInfo endCharInfo = gen.characters[currentChar];
                    Vector2 startPosition = new Vector2(startCharInfo.cursorPos.x / m_TextComponent.pixelsPerUnit, gen.lines[currentLineIndex].topY / m_TextComponent.pixelsPerUnit);
                    Vector2 endPosition = new Vector2((endCharInfo.cursorPos.x + endCharInfo.charWidth) / m_TextComponent.pixelsPerUnit, startPosition.y - gen.lines[currentLineIndex].height / m_TextComponent.pixelsPerUnit);

                    // Checking xMin as well due to text generator not setting position if char is not rendered.
                    if (endPosition.x > m_TextComponent.rectTransform.rect.xMax || endPosition.x < m_TextComponent.rectTransform.rect.xMin)
                        endPosition.x = m_TextComponent.rectTransform.rect.xMax;

                    qb.Add(
                        startPosition + roundingOffset,
                        endPosition + roundingOffset,
                        Vector2.zero, Vector2.zero);

                    startChar = currentChar + 1;
                    currentLineIndex++;

                    lastCharInLineIndex = GetLineEndPosition(gen, currentLineIndex);
                }
                currentChar++;
            }

            qb.Commit(selectionColor);
        }

        /// <summary>
        /// Predefined validation functionality for different characterValidation types.
        /// </summary>
        /// <param name="text">The whole text string to validate.</param>
        /// <param name="pos">The position at which the current character is being inserted.</param>
        /// <param name="ch">The character that is being inserted</param>
        /// <returns>The character that should be inserted.</returns>
        protected char Validate(string text, int pos, char ch)
        {
            // Validation is disabled
            if (characterValidation == CharacterValidation.None || !enabled)
                return ch;

            if (characterValidation == CharacterValidation.Integer || characterValidation == CharacterValidation.Decimal)
            {
                // Integer and decimal
                bool cursorBeforeDash = (pos == 0 && text.Length > 0 && text[0] == '-');
                bool dashInSelection = text.Length > 0 && text[0] == '-' && ((caretPositionInternal == 0 && caretSelectPositionInternal > 0) || (caretSelectPositionInternal == 0 && caretPositionInternal > 0));
                bool selectionAtStart = caretPositionInternal == 0 || caretSelectPositionInternal == 0;
                if (!cursorBeforeDash || dashInSelection)
                {
                    if (ch >= '0' && ch <= '9') return ch;
                    if (ch == '-' && (pos == 0 || selectionAtStart)) return ch;
                    if ((ch == '.' || ch == ',') && characterValidation == CharacterValidation.Decimal && text.IndexOfAny(new[] { '.', ',' }) == -1) return ch;
                }
            }
            else if (characterValidation == CharacterValidation.Alphanumeric)
            {
                // All alphanumeric characters
                if (ch >= 'A' && ch <= 'Z') return ch;
                if (ch >= 'a' && ch <= 'z') return ch;
                if (ch >= '0' && ch <= '9') return ch;
            }
            else if (characterValidation == CharacterValidation.Name)
            {
                // FIXME: some actions still lead to invalid input:
                //        - Hitting delete in front of an uppercase letter
                //        - Selecting an uppercase letter and deleting it
                //        - Typing some text, hitting Home and typing more text (we then have an uppercase letter in the middle of a word)
                //        - Typing some text, hitting Home and typing a space (we then have a leading space)
                //        - Erasing a space between two words (we then have an uppercase letter in the middle of a word)
                //        - We accept a trailing space
                //        - We accept the insertion of a space between two lowercase letters.
                //        - Typing text in front of an existing uppercase letter
                //        - ... and certainly more
                //
                // The rule we try to implement are too complex for this kind of verification.

                if (char.IsLetter(ch))
                {
                    // Character following a space or a hyphen should be in uppercase.
                    if (char.IsLower(ch) && ((pos == 0) || (text[pos - 1] == ' ') || (text[pos - 1] == '-')))
                    {
                        return char.ToUpper(ch);
                    }

                    // Character not following a space or an apostrophe or a hyphen should be in lowercase.
                    if (char.IsUpper(ch) && (pos > 0) && (text[pos - 1] != ' ') && (text[pos - 1] != '\'') && (text[pos - 1] != '-'))
                    {
                        return char.ToLower(ch);
                    }

                    return ch;
                }

                if (ch == '\'')
                {
                    // Don't allow more than one apostrophe
                    if (!text.Contains("'"))
                        // Don't allow consecutive spaces and apostrophes.
                        if (!(((pos > 0) && ((text[pos - 1] == ' ') || (text[pos - 1] == '\'') || (text[pos - 1] == '-'))) ||
                              ((pos < text.Length) && ((text[pos] == ' ') || (text[pos] == '\'') || (text[pos] == '-')))))
                            return ch;
                }

                if (ch == ' ' || ch == '-')
                {
                    if (pos != 0) // Don't allow leading spaces and hyphens
                    {
                        // Don't allow consecutive spaces, apostrophes and hyphens.
                        if (!(((pos > 0) && ((text[pos - 1] == ' ') || (text[pos - 1] == '\'') || (text[pos - 1] == '-'))) ||
                              ((pos < text.Length) && ((text[pos] == ' ') || (text[pos] == '\'') || (text[pos - 1] == '-')))))
                            return ch;
                    }
                }
            }
            else if (characterValidation == CharacterValidation.EmailAddress)
            {
                // From StackOverflow about allowed characters in email addresses:
                // Uppercase and lowercase English letters (a-z, A-Z)
                // Digits 0 to 9
                // Characters ! # $ % & ' * + - / = ? ^ _ ` { | } ~
                // Character . (dot, period, full stop) provided that it is not the first or last character,
                // and provided also that it does not appear two or more times consecutively.

                if (ch >= 'A' && ch <= 'Z') return ch;
                if (ch >= 'a' && ch <= 'z') return ch;
                if (ch >= '0' && ch <= '9') return ch;
                if (ch == '@' && text.IndexOf('@') == -1) return ch;
                if (kEmailSpecialCharacters.IndexOf(ch) != -1) return ch;
                if (ch == '.')
                {
                    char lastChar = (text.Length > 0) ? text[Mathf.Clamp(pos, 0, text.Length - 1)] : ' ';
                    char nextChar = (text.Length > 0) ? text[Mathf.Clamp(pos + 1, 0, text.Length - 1)] : '\n';
                    if (lastChar != '.' && nextChar != '.')
                        return ch;
                }
            }
            return (char)0;
        }

        /// <summary>
        /// Function to activate the InputField to begin processing Events.
        /// </summary>
        /// <remarks>
        /// Will only activate if deactivated.
        /// </remarks>
        /// <example>
        /// <code>
        /// <![CDATA[
        /// using UnityEngine;
        /// using System.Collections;
        /// using UnityEngine.UI;
        ///
        /// public class Example : MonoBehaviour
        /// {
        ///     public InputField mainInputField;
        ///
        ///     // Activate the main input field when the scene starts.
        ///     void Start()
        ///     {
        ///         mainInputField.ActivateInputField();
        ///     }
        /// }
        /// ]]>
        ///</code>
        /// </example>
        public void ActivateInputField()
        {
            if (m_TextComponent == null || m_TextComponent.font == null || !IsActive() || !IsInteractable())
                return;

            if (isFocused)
            {
                if (m_Keyboard != null && !m_Keyboard.active)
                {
                    m_Keyboard.active = true;
                    m_Keyboard.text = m_Text;
                }
            }

            m_ShouldActivateNextUpdate = true;
        }

        private void ActivateInputFieldInternal()
        {
            if (EventSystem.current == null)
                return;

            if (EventSystem.current.currentSelectedGameObject != gameObject)
                EventSystem.current.SetSelectedGameObject(gameObject);

            // Cache the value of isInPlaceEditingAllowed, because on UWP this involves calling into native code
            // Usually, the value only needs to be updated once when the TouchKeyboard is opened; however, on Chrome OS,
            // we check repeatedly to see if the in-place editing state has changed, so we can take action.
            m_TouchKeyboardAllowsInPlaceEditing = TouchScreenKeyboard.isInPlaceEditingAllowed;

            if (TouchScreenKeyboardShouldBeUsed())
            {
                if (input != null && input.touchSupported)
                {
                    TouchScreenKeyboard.hideInput = shouldHideMobileInput;
                }
                m_Keyboard = (inputType == InputType.Password) ?
                    TouchScreenKeyboard.Open(m_Text, keyboardType, false, multiLine, true, false, "", characterLimit) :
                    TouchScreenKeyboard.Open(m_Text, keyboardType, inputType == InputType.AutoCorrect, multiLine, false, false, "", characterLimit);

                // If TouchKeyboard doesn't support InPlaceEditing don't call OnFocus as mobile doesn't properly support select all
                // Just set it to the end of the text (where it would move when typing starts)
                if (!m_TouchKeyboardAllowsInPlaceEditing)
                {
                    MoveTextEnd(false);
                }
            }

            // Perform normal OnFocus routine if platform supports it
            if (!TouchScreenKeyboard.isSupported || m_TouchKeyboardAllowsInPlaceEditing)
            {
                if (input != null)
                    input.imeCompositionMode = IMECompositionMode.On;
                OnFocus();
            }
            m_AllowInput = true;
            m_OriginalText = text;
            m_WasCanceled = false;
            SetCaretVisible();
            UpdateLabel();
        }

        /// <summary>
        /// What to do when the event system sends a submit Event.
        /// </summary>
        /// <param name="eventData">The data on which to process</param>
        public override void OnSelect(BaseEventData eventData)
        {
            base.OnSelect(eventData);

            if (shouldActivateOnSelect)
                ActivateInputField();
        }

        /// <summary>
        /// What to do when the event system sends a pointer click Event
        /// </summary>
        /// <param name="eventData">The data on which to process</param>
        public virtual void OnPointerClick(PointerEventData eventData)
        {
            if (eventData.button != PointerEventData.InputButton.Left)
                return;

            ActivateInputField();
        }

        /// <summary>
        /// Function to deactivate the InputField to stop the processing of Events and send OnSubmit if not canceled.
        /// </summary>
        /// <example>
        /// <code>
        /// <![CDATA[
        /// using UnityEngine;
        /// using System.Collections;
        /// using UnityEngine.UI; // Required when Using UI elements.
        ///
        /// public class Example : MonoBehaviour
        /// {
        ///     public InputField mainInputField;
        ///
        ///     // Deactivates the main input field when the scene starts.
        ///     void Start()
        ///     {
        ///         mainInputField.DeactivateInputField();
        ///     }
        /// }
        /// ]]>
        ///</code>
        /// </example>
        public void DeactivateInputField()
        {
            // Not activated do nothing.
            if (!m_AllowInput)
                return;

            m_HasDoneFocusTransition = false;
            m_AllowInput = false;

            if (m_Placeholder != null)
                m_Placeholder.enabled = string.IsNullOrEmpty(m_Text);

            if (m_TextComponent != null && IsInteractable())
            {
                if (m_WasCanceled)
                    text = m_OriginalText;

                SendOnEndEdit();

                if (m_Keyboard != null)
                {
                    m_Keyboard.active = false;
                    m_Keyboard = null;
                }

                m_CaretPosition = m_CaretSelectPosition = 0;
                if (input != null)
                    input.imeCompositionMode = IMECompositionMode.Auto;
            }

            MarkGeometryAsDirty();
        }

        /// <summary>
        /// What to do when the event system sends a Deselect Event. Defaults to deactivating the inputfield.
        /// </summary>
        /// <param name="eventData">The data sent by the EventSystem</param>
        public override void OnDeselect(BaseEventData eventData)
        {
            DeactivateInputField();
            base.OnDeselect(eventData);
        }

        public virtual void OnSubmit(BaseEventData eventData)
        {
            if (!IsActive() || !IsInteractable())
                return;

            if (!isFocused)
                m_ShouldActivateNextUpdate = true;
        }

        private void EnforceContentType()
        {
            switch (contentType)
            {
                case ContentType.Standard:
                {
                    // Don't enforce line type for this content type.
                    m_InputType = InputType.Standard;
                    m_KeyboardType = TouchScreenKeyboardType.Default;
                    m_CharacterValidation = CharacterValidation.None;
                    break;
                }
                case ContentType.Autocorrected:
                {
                    // Don't enforce line type for this content type.
                    m_InputType = InputType.AutoCorrect;
                    m_KeyboardType = TouchScreenKeyboardType.Default;
                    m_CharacterValidation = CharacterValidation.None;
                    break;
                }
                case ContentType.IntegerNumber:
                {
                    m_LineType = LineType.SingleLine;
                    m_InputType = InputType.Standard;
                    m_KeyboardType = TouchScreenKeyboardType.NumberPad;
                    m_CharacterValidation = CharacterValidation.Integer;
                    break;
                }
                case ContentType.DecimalNumber:
                {
                    m_LineType = LineType.SingleLine;
                    m_InputType = InputType.Standard;
                    m_KeyboardType = TouchScreenKeyboardType.NumbersAndPunctuation;
                    m_CharacterValidation = CharacterValidation.Decimal;
                    break;
                }
                case ContentType.Alphanumeric:
                {
                    m_LineType = LineType.SingleLine;
                    m_InputType = InputType.Standard;
                    m_KeyboardType = TouchScreenKeyboardType.ASCIICapable;
                    m_CharacterValidation = CharacterValidation.Alphanumeric;
                    break;
                }
                case ContentType.Name:
                {
                    m_LineType = LineType.SingleLine;
                    m_InputType = InputType.Standard;
                    m_KeyboardType = TouchScreenKeyboardType.NamePhonePad;
                    m_CharacterValidation = CharacterValidation.Name;
                    break;
                }
                case ContentType.EmailAddress:
                {
                    m_LineType = LineType.SingleLine;
                    m_InputType = InputType.Standard;
                    m_KeyboardType = TouchScreenKeyboardType.EmailAddress;
                    m_CharacterValidation = CharacterValidation.EmailAddress;
                    break;
                }
                case ContentType.Password:
                {
                    m_LineType = LineType.SingleLine;
                    m_InputType = InputType.Password;
                    m_KeyboardType = TouchScreenKeyboardType.Default;
                    m_CharacterValidation = CharacterValidation.None;
                    break;
                }
                case ContentType.Pin:
                {
                    m_LineType = LineType.SingleLine;
                    m_InputType = InputType.Password;
                    m_KeyboardType = TouchScreenKeyboardType.NumberPad;
                    m_CharacterValidation = CharacterValidation.Integer;
                    break;
                }
                default:
                {
                    // Includes Custom type. Nothing should be enforced.
                    break;
                }
            }

            EnforceTextHOverflow();
        }

        void EnforceTextHOverflow()
        {
            if (m_TextComponent == null) return;
            m_TextComponent.horizontalOverflow = multiLine
                ? HorizontalWrapMode.Wrap : HorizontalWrapMode.Overflow;
        }

        void SetToCustomIfContentTypeIsNot(params ContentType[] allowedContentTypes)
        {
            if (contentType == ContentType.Custom)
                return;

            for (int i = 0; i < allowedContentTypes.Length; i++)
                if (contentType == allowedContentTypes[i])
                    return;

            contentType = ContentType.Custom;
        }

        void SetToCustom()
        {
            if (contentType == ContentType.Custom)
                return;

            contentType = ContentType.Custom;
        }

        protected override void DoStateTransition(bool pressed)
        {
            if (m_HasDoneFocusTransition)
                pressed = false;
            else if (pressed)
                m_HasDoneFocusTransition = true;

            base.DoStateTransition(pressed);
        }

        /// <summary>
        /// See ILayoutElement.minWidth.
        /// </summary>
        public virtual float minWidth { get { return 5; } }

        /// <summary>
        /// Get the displayed with of all input characters.
        /// </summary>
        public virtual float preferredWidth
        {
            get
            {
                if (textComponent == null)
                    return 0;
                var settings = textComponent.GetGenerationSettings(Vector2.zero);
                return textComponent.cachedTextGeneratorForLayout.GetPreferredWidth(m_Text, settings) / textComponent.pixelsPerUnit;
            }
        }

        /// <summary>
        /// See ILayoutElement.flexibleWidth.
        /// </summary>
        public virtual float flexibleWidth { get { return -1; } }

        /// <summary>
        /// See ILayoutElement.minHeight.
        /// </summary>
        public virtual float minHeight { get { return 0; } }

        /// <summary>
        /// Get the height of all the text if constrained to the height of the RectTransform.
        /// </summary>
        public virtual float preferredHeight
        {
            get
            {
                if (textComponent == null)
                    return 0;
                var settings = textComponent.GetGenerationSettings(new Vector2(textComponent.rectTransform.rect.size.x, 0.0f));
                return textComponent.cachedTextGeneratorForLayout.GetPreferredHeight(m_Text, settings) / textComponent.pixelsPerUnit;
            }
        }

        /// <summary>
        /// See ILayoutElement.flexibleHeight.
        /// </summary>
        public virtual float flexibleHeight { get { return -1; } }

        /// <summary>
        /// See ILayoutElement.layoutPriority.
        /// </summary>
        public virtual int layoutPriority { get { return 1; } }
    }
}<|MERGE_RESOLUTION|>--- conflicted
+++ resolved
@@ -571,12 +571,7 @@
         /// </summary>
         public Text textComponent
         {
-            get => m_TextComponent;
-            set
-            {
-                if (SetPropertyUtility.SetClass(ref m_TextComponent, value))
-                    EnforceTextHOverflow();
-            }
+            get { return m_TextComponent; }
         }
 
         /// <summary>
@@ -1181,6 +1176,12 @@
             }
         }
 
+        private void UpdateCaretMaterial()
+        {
+            if (m_TextComponent != null && m_CachedInputRenderer != null)
+                m_CachedInputRenderer.SetMaterial(m_TextComponent.GetModifiedMaterial(Graphic.defaultGraphicMaterial), Texture2D.whiteTexture);
+        }
+
         /// <summary>
         /// Focus the input field initializing properties.
         /// </summary>
@@ -2414,59 +2415,57 @@
         /// </summary>
         protected void UpdateLabel()
         {
-            if (m_TextComponent == null || m_TextComponent.font == null || m_PreventFontCallback)
-                return;
-
-            // TextGenerator.Populate invokes a callback that's called for anything
-            // that needs to be updated when the data for that font has changed.
-            // This makes all Text components that use that font update their vertices.
-            // In turn, this makes the InputField that's associated with that Text component
-            // update its label by calling this UpdateLabel method.
-            // This is a recursive call we want to prevent, since it makes the InputField
-            // update based on font data that didn't yet finish executing, or alternatively
-            // hang on infinite recursion, depending on whether the cached value is cached
-            // before or after the calculation.
-            //
-            // This callback also occurs when assigning text to our Text component, i.e.,
-            // m_TextComponent.text = processed;
-
-            m_PreventFontCallback = true;
-
-            string fullText;
-
-            if (EventSystem.current != null && gameObject == EventSystem.current.currentSelectedGameObject && compositionString.Length > 0)
-            {
-                m_IsCompositionActive = true;
-                fullText = text.Substring(0, m_CaretPosition) + compositionString + text.Substring(m_CaretPosition);
-            }
-            else
-            {
-                m_IsCompositionActive = false;
-                fullText = text;
-            }
-
-            string processed;
-            if (inputType == InputType.Password)
-                processed = new string(asteriskChar, fullText.Length);
-            else
-                processed = fullText;
-
-            bool isEmpty = string.IsNullOrEmpty(fullText);
-
-            if (m_Placeholder != null)
-                m_Placeholder.enabled = isEmpty;
-
-<<<<<<< HEAD
-            // If not currently editing the text, set the visible range to the whole text.
-            // The UpdateLabel method will then truncate it to the part that fits inside the Text area.
-            // We can't do this when text is being edited since it would discard the current scroll,
-            // which is defined by means of the m_DrawStart and m_DrawEnd indices.
-            if (!m_AllowInput)
-            {
-                m_DrawStart = 0;
-                m_DrawEnd = m_Text.Length;
-            }
-=======
+            if (m_TextComponent != null && m_TextComponent.font != null && !m_PreventFontCallback)
+            {
+                // TextGenerator.Populate invokes a callback that's called for anything
+                // that needs to be updated when the data for that font has changed.
+                // This makes all Text components that use that font update their vertices.
+                // In turn, this makes the InputField that's associated with that Text component
+                // update its label by calling this UpdateLabel method.
+                // This is a recursive call we want to prevent, since it makes the InputField
+                // update based on font data that didn't yet finish executing, or alternatively
+                // hang on infinite recursion, depending on whether the cached value is cached
+                // before or after the calculation.
+                //
+                // This callback also occurs when assigning text to our Text component, i.e.,
+                // m_TextComponent.text = processed;
+
+                m_PreventFontCallback = true;
+
+                string fullText;
+
+                if (EventSystem.current != null && gameObject == EventSystem.current.currentSelectedGameObject && compositionString.Length > 0)
+                {
+                    m_IsCompositionActive = true;
+                    fullText = text.Substring(0, m_CaretPosition) + compositionString + text.Substring(m_CaretPosition);
+                }
+                else
+                {
+                    m_IsCompositionActive = false;
+                    fullText = text;
+                }
+
+                string processed;
+                if (inputType == InputType.Password)
+                    processed = new string(asteriskChar, fullText.Length);
+                else
+                    processed = fullText;
+
+                bool isEmpty = string.IsNullOrEmpty(fullText);
+
+                if (m_Placeholder != null)
+                    m_Placeholder.enabled = isEmpty;
+
+                // If not currently editing the text, set the visible range to the whole text.
+                // The UpdateLabel method will then truncate it to the part that fits inside the Text area.
+                // We can't do this when text is being edited since it would discard the current scroll,
+                // which is defined by means of the m_DrawStart and m_DrawEnd indices.
+                if (!m_AllowInput)
+                {
+                    m_DrawStart = 0;
+                    m_DrawEnd = m_Text.Length;
+                }
+
                 // To fix case 1320719; we need to rebuild the layout before we check the number of characters that can fit within the extents.
                 // Otherwise, the extents provided may not be good.
                 textComponent.SetLayoutDirty();
@@ -2476,27 +2475,22 @@
                 {
                     // Determine what will actually fit into the given line
                     Vector2 extents = m_TextComponent.rectTransform.rect.size;
->>>>>>> 37560427
-
-            if (!isEmpty)
-            {
-                // Determine what will actually fit into the given line
-                Vector2 extents = m_TextComponent.rectTransform.rect.size;
-
-                var settings = m_TextComponent.GetGenerationSettings(extents);
-                settings.generateOutOfBounds = true;
-
-                cachedInputTextGenerator.PopulateWithErrors(processed, settings, gameObject);
-
-                SetDrawRangeToContainCaretPosition(caretSelectPositionInternal);
-
-                processed = processed.Substring(m_DrawStart, Mathf.Min(m_DrawEnd, processed.Length) - m_DrawStart);
-
-                SetCaretVisible();
-            }
-            m_TextComponent.text = processed;
-            MarkGeometryAsDirty();
-            m_PreventFontCallback = false;
+
+                    var settings = m_TextComponent.GetGenerationSettings(extents);
+                    settings.generateOutOfBounds = true;
+
+                    cachedInputTextGenerator.PopulateWithErrors(processed, settings, gameObject);
+
+                    SetDrawRangeToContainCaretPosition(caretSelectPositionInternal);
+
+                    processed = processed.Substring(m_DrawStart, Mathf.Min(m_DrawEnd, processed.Length) - m_DrawStart);
+
+                    SetCaretVisible();
+                }
+                m_TextComponent.text = processed;
+                MarkGeometryAsDirty();
+                m_PreventFontCallback = false;
+            }
         }
 
         private bool IsSelectionVisible()
@@ -3256,9 +3250,11 @@
 
         void EnforceTextHOverflow()
         {
-            if (m_TextComponent == null) return;
-            m_TextComponent.horizontalOverflow = multiLine
-                ? HorizontalWrapMode.Wrap : HorizontalWrapMode.Overflow;
+            if (m_TextComponent != null)
+                if (multiLine)
+                    m_TextComponent.horizontalOverflow = HorizontalWrapMode.Wrap;
+                else
+                    m_TextComponent.horizontalOverflow = HorizontalWrapMode.Overflow;
         }
 
         void SetToCustomIfContentTypeIsNot(params ContentType[] allowedContentTypes)
