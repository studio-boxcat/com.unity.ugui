<<<<<<< HEAD
/*
=======
using System;
>>>>>>> 37560427
using UnityEditorInternal;
using UnityEngine;
using UnityEngine.UI;
using UnityEngine.UIElements;
using UnityEditor;
using UnityEditor.UIElements;

namespace UnityEditor.UI
{
    [CustomPropertyDrawer(typeof(Dropdown.OptionDataList), true)]
    /// <summary>
    /// This is a PropertyDrawer for Dropdown.OptionDataList. It is implemented using the standard Unity PropertyDrawer framework.
    /// </summary>
    class DropdownOptionListDrawer : PropertyDrawer
    {
        const string kOptionsPath = "m_Options";
        const string kTextPath = "m_Text";
        const string kImagePath = "m_Image";
        const string kHeader = "Options";
        const string kListViewUssName = "unity-list-view__header";
        const string kVisualElementName = "DropdownOptionDataList";

        // Offset for fixed size list items, so it wouldn't look tight or overlap each other
        const float itemOffset = 4;

        private ReorderableList m_ReorderableList;

        private void Init(SerializedProperty property)
        {
            if (m_ReorderableList != null && m_ReorderableList.serializedProperty.serializedObject.m_NativeObjectPtr != IntPtr.Zero)
            {
                return;
            }

            SerializedProperty array = property.FindPropertyRelative(kOptionsPath);

            m_ReorderableList = new ReorderableList(property.serializedObject, array);
            m_ReorderableList.drawElementCallback = DrawOptionData;
            m_ReorderableList.drawHeaderCallback = DrawHeader;
            m_ReorderableList.elementHeight += 16;
        }

        public override void OnGUI(Rect position, SerializedProperty property, GUIContent label)
        {
            Init(property);

            m_ReorderableList.DoList(position);
        }

        private void DrawHeader(Rect rect)
        {
            GUI.Label(rect, kHeader);
        }

        private void DrawOptionData(Rect rect, int index, bool isActive, bool isFocused)
        {
            SerializedProperty itemData = m_ReorderableList.serializedProperty.GetArrayElementAtIndex(index);
            SerializedProperty itemText = itemData.FindPropertyRelative(kTextPath);
            SerializedProperty itemImage = itemData.FindPropertyRelative(kImagePath);

            RectOffset offset = new RectOffset(0, 0, -1, -3);
            rect = offset.Add(rect);
            rect.height = EditorGUIUtility.singleLineHeight;

            EditorGUI.PropertyField(rect, itemText, GUIContent.none);
            rect.y += EditorGUIUtility.singleLineHeight;
            EditorGUI.PropertyField(rect, itemImage, GUIContent.none);
        }

        public override float GetPropertyHeight(SerializedProperty property, GUIContent label)
        {
            Init(property);

            return m_ReorderableList.GetHeight();
        }

        public override VisualElement CreatePropertyGUI(SerializedProperty property)
        {
            var root = new VisualElement();
            root.name = kVisualElementName;

            Init(property);

            var headerElement = new VisualElement();
            headerElement.AddToClassList(kListViewUssName);
            var header = new Label(kHeader);
            headerElement.Add(header);
            root.Add(headerElement);

            var listView = CreateListView(property);
            root.Add(listView);

            return root;
        }

        ListView CreateListView(SerializedProperty property)
        {
            var listView = new ListView
            {
                showAddRemoveFooter = true,
                reorderMode = ListViewReorderMode.Animated,
                showBorder = true,
                showFoldoutHeader = false,
                showBoundCollectionSize = false,
                showAlternatingRowBackgrounds = AlternatingRowBackground.None,
                fixedItemHeight = m_ReorderableList.elementHeight + itemOffset,
                horizontalScrollingEnabled = false,
                name = kHeader
            };


            var propertyRelative = property.FindPropertyRelative(kOptionsPath);
            listView.bindingPath = propertyRelative.propertyPath;

            listView.makeItem += () => new DropdownOptionListItem(kTextPath, kImagePath);

            return listView;
        }
    }
}

*/<|MERGE_RESOLUTION|>--- conflicted
+++ resolved
@@ -1,8 +1,5 @@
-<<<<<<< HEAD
 /*
-=======
 using System;
->>>>>>> 37560427
 using UnityEditorInternal;
 using UnityEngine;
 using UnityEngine.UI;
